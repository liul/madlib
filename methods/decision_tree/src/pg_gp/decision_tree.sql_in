/*
 *
 * @file decision_tree.sql_in
 *
 * @brief decision tree APIs and main controller written in PL/PGSQL
 *
 * @date Dec. 22 2011
 */

m4_include(`SQLCommon.m4')

/*
@about

This module provides an implementation of the C4.5 decision tree algorithm. 
It assumes that:
- The input table format is tabular.
- Data features can be discrete or continuous. 
- A feature can have missing value

@input

The <b>training data</b> is expected to be of 
the following form:
<pre>{TABLE|VIEW} <em>trainingSource</em> (
    ...
    <em>id</em> INTEGER,
    <em>feature1</em> ANYTYPE,
    <em>feature2</em> ANYTYPE,
    <em>feature3</em> ANYTYPE,
    ....................
    <em>featureN</em> ANYTYPE,
    <em>class</em> INTEGER,
    ...
)</pre>

The <b>data to classify</b> is expected to be 
of the following form:
<pre>{TABLE|VIEW} <em>classifySource</em> (
    ...
    <em>id</em> INTEGER,
    <em>feature1</em> ANYTYPE,
    <em>feature2</em> ANYTYPE,
    <em>feature3</em> ANYTYPE,
    ....................
    <em>featureN</em> ANYTYPE,
    ...
)</pre>

@usage

- Run the training algorithm on the source data:
  <pre>SELECT * FROM \ref c45_train(
    '<em>split_criterion_name</em>',
    '<em>training_table_name</em>', 
    '<em>result_tree_table_name</em>', 
    '<em>validation_table_name</em>',
    '<em>continuous_feature_names</em>',
    '<em>feature_col_names</em>',
    '<em>id_col_name</em>', 
    '<em>class_col_name</em>',
    '<em>confidence_level</em>',
    '<em>how2handle_missing_value</em>'
    '<em>max_num_iter</em>',
    '<em>max_tree_depth</em>',
    '<em>min_percent_mode</em>',
    '<em>min_percent_split</em>'
    '<em>verbosity</em>');
  </pre>
  This will create the MADLIB_SCHEMA.tree table storing an abstract object 
  (representing the model) used for further classification. Column names:
  <pre>    
 id | tree_location | feature |    probability    |    ebp_coeff     | maxclass |    split_gain     | live | cat_size | parent_id |     jump      | is_feature_cont | split_value 
----+---------------+---------+-------------------+------------------+----------+-------------------+------+----------+-----------+---------------+-----------------+-------------
                                                     ...</pre>    
    
- Run the classification function using the learned model: 
  <pre>SELECT * FROM \ref c45_classify(
    '<em>tree_table_name</em>', 
    '<em>classification_table_name</em>', 
    '<em>result_table_name</em>');</pre>
  This will create the result_table with the 
  classification results. 
  <pre> </pre> 

- Run the display tree function using the learned model: 
  <pre>SELECT * FROM \ref c45_display(
    '<em>tree_table_name</em>');</pre>
  This will display the trained tree in human readable format. 
  <pre> </pre> 

- Run the clean tree function as below: 
  <pre>SELECT * FROM \ref c45_clean(
    '<em>tree_table_name</em>');</pre>
  This will clean up the learned model and all metadata.
  <pre> </pre> 

@examp

-# Prepare an input table/view, e.g.:
\verbatim
testdb=# select * from golf_data order by id;
 id | outlook  | temperature | humidity | windy  |    class     
----+----------+-------------+----------+--------+--------------
  1 | sunny    |          85 |       85 |  false |  Do not Play
  2 | sunny    |          80 |       90 |  true  |  Do not Play
  3 | overcast |          83 |       78 |  false |  Play
  4 | rain     |          70 |       96 |  false |  Play
  5 | rain     |          68 |       80 |  false |  Play
  6 | rain     |          65 |       70 |  true  |  Do not Play
  7 | overcast |          64 |       65 |  true  |  Play
  8 | sunny    |          72 |       95 |  false |  Do not Play
  9 | sunny    |          69 |       70 |  false |  Play
 10 | rain     |          75 |       80 |  false |  Play
 11 | sunny    |          75 |       70 |  true  |  Play
 12 | overcast |          72 |       90 |  true  |  Play
 13 | overcast |          81 |       75 |  false |  Play
 14 | rain     |          71 |       80 |  true  |  Do not Play
(14 rows)

\endverbatim
-# Train the decision tree model, e.g.:
\verbatim
sql> SELECT * FROM MADLIB.c45_train('infogain','golf_data','madlib.trained_tree_infogain',null,'f',
    'temperature,humidity',null,'id','class', 100,3000,10,0.001,0.001,0);   
CONTEXT:  PL/pgSQL function "c45_train" line 70 at assignment
 training_set_size | tree_nodes | tree_depth |    cost_time    | split_criterion 
-------------------+------------+------------+-----------------+-----------------
                14 |          8 |          3 | 00:00:00.889973 | infogain
(1 row)

 
(1 row)
\endverbatim
-# Check few rows from the tree model table:
\verbatim
testdb=# select * from madlib.trained_tree_infogain order by id;
 id | tree_location | feature |    probability    |    ebp_coeff     | maxclass |    split_gain     | live | cat_size | parent_id |     jump      | is_feature_cont | split_value 
----+---------------+---------+-------------------+------------------+----------+-------------------+------+----------+-----------+---------------+-----------------+-------------
  1 | {0}           |       3 | 0.642857142857143 | 7.87584209442139 |        2 | 0.171033941880327 |    0 |       14 |         0 | [2:4]={2,3,4} | f               |            
  2 | {0,1}         |       4 |                 1 | 1.75063467025757 |        2 |                 0 |    0 |        4 |         1 |               | f               |            
  3 | {0,2}         |       4 |               0.6 | 3.74199032783508 |        2 | 0.673011667009257 |    0 |        5 |         1 | [2:3]={5,6}   | f               |            
  4 | {0,3}         |       2 |               0.6 | 3.74199032783508 |        1 | 0.673011667009257 |    0 |        5 |         1 | [2:3]={7,8}   | t               |          70
  5 | {0,2,1}       |       4 |                 1 | 1.60752332210541 |        2 |                 0 |    0 |        3 |         3 |               | f               |            
  6 | {0,2,2}       |       4 |                 1 | 1.36754441261292 |        1 |                 0 |    0 |        2 |         3 |               | f               |            
  7 | {0,3,1}       |       4 |                 1 | 1.36754441261292 |        2 |                 0 |    0 |        2 |         4 |               | f               |            
  8 | {0,3,2}       |       4 |                 1 | 1.60752332210541 |        1 |                 0 |    0 |        3 |         4 |               | f               |            
(8 rows)

\endverbatim
-# To display the tree with human readable format:
\verbatim
testdb=# select madlib.c45_display('madlib.trained_tree_infogain');
                                      c45_display                                      
---------------------------------------------------------------------------------------
         outlook:  = overcast : class( Play)   num_elements(4)  predict_prob(1)        
         outlook:  = rain : class( Play)   num_elements(5)  predict_prob(0.6)          
             windy:  =  false : class( Play)   num_elements(3)  predict_prob(1)        
             windy:  =  true : class(do not play)   num_elements(2)  predict_prob(1)   
         outlook:  = sunny : class(do not play)   num_elements(5)  predict_prob(0.6)   
             humidity:  <= 70 : class( Play)   num_elements(2)  predict_prob(1)      
             humidity:  > 70 : class(do not play)   num_elements(3)  predict_prob(1) 
 
(1 row)

\endverbatim
-# To classify data with the learned model:
\verbatim
testdb=# select * from  madlib.c45_classify
testdb-#     (
testdb(#     'madlib.trained_tree_infogain', 
testdb(#     'golf_data', 
testdb(#     'madlib.classification_result'); 
PL/pgSQL function "c45_classify" line 2 at perform
 c45_classify 
--------------
 
(1 row)
\endverbatim
-# Check classification results: 
\verbatim
testdb=# select t.id,t.outlook,t.temperature,t.humidity,t.windy,c.class from 
    madlib.classification_result c,golf_data t where t.id=c.id order by id;
 id | outlook  | temperature | humidity | windy  | class 
----+----------+-------------+----------+--------+-------
  1 | sunny    |          85 |       85 |  false |     2
  2 | sunny    |          80 |       90 |  true  |     2
  3 | overcast |          83 |       78 |  false |     1
  4 | rain     |          70 |       96 |  false |     1
  5 | rain     |          68 |       80 |  false |     1
  6 | rain     |          65 |       70 |  true  |     2
  7 | overcast |          64 |       65 |  true  |     1
  8 | sunny    |          72 |       95 |  false |     2
  9 | sunny    |          69 |       70 |  false |     1
 10 | rain     |          75 |       80 |  false |     1
 11 | sunny    |          75 |       70 |  true  |     1
 12 | overcast |          72 |       90 |  true  |     1
 13 | overcast |          81 |       75 |  false |     1
 14 | rain     |          71 |       80 |  true  |     2
(14 rows)
(notes: The class value of 2 refers to 'do not play'. The class value of 1
refers to 'Play'. We plan to add a view to translate the numeric value to original
value soon.
\endverbatim

-# clean up the tree and metadata: 
\verbatim
testdb=# select madlib.c45_clean('madlib.trained_tree_infogain');
 c45_clean 
-----------
 
(1 row)
\endverbatim

@literature

[1] http://en.wikipedia.org/wiki/C4.5_algorithm

@sa File decision_tree.sql_in documenting the SQL functions.
*/

/*
 * This structure is used to store the result for the function of c45_train.
 *      training_set_size: It means how many records there exists in 
 *                         the training set.
 *      tree_nodes:        It is the number of total tree nodes.
 *      tree_depth:        It is the depth of the trained tree.
 *      cost_time:         It is the time consumed during training the tree.
 *      split_criterion:   It is the split criterion used to train the tree.
 */
DROP TYPE IF EXISTS MADLIB_SCHEMA.c45_train_result;
CREATE TYPE MADLIB_SCHEMA.c45_train_result AS 
    (   
    training_set_size        BIGINT,   
    tree_nodes               BIGINT,
    tree_depth               INT,
    cost_time                INTERVAL,
    split_criterion          TEXT
    );

/*
 * This structure is used to store the result for the function of c45_classify.
 *      input_set_size:    It means how many records there exists in 
 *                         the classification set.
 *      cost_time:         It is the time consumed during classifying the tree.
 */
DROP TYPE IF EXISTS MADLIB_SCHEMA.c45_classify_result;
CREATE TYPE MADLIB_SCHEMA.c45_classify_result AS 
    (   
    input_set_size        BIGINT,   
    cost_time             INTERVAL
    );

DROP FUNCTION IF EXISTS MADLIB_SCHEMA.__scv_aggr_sfunc
    (
    result              FLOAT8[],
    split_criterion     INT,
    feature_value       FLOAT8,
    class               FLOAT8,
    is_cont             boolean,
    le                  FLOAT8,
    gt                  FLOAT8,
    true_total_count    FLOAT8
    )CASCADE;
CREATE OR REPLACE FUNCTION MADLIB_SCHEMA.__scv_aggr_sfunc
    (
    result              FLOAT8[],
    split_criterion     INT,
    feature_value       FLOAT8,
    class               FLOAT8,
    is_cont             boolean,
    le                  FLOAT8,
    gt                  FLOAT8,
    true_total_count    FLOAT8
    ) 
RETURNS FLOAT8[]  
AS 'MODULE_PATHNAME', 'scv_aggr_sfunc'
LANGUAGE C IMMUTABLE;

DROP FUNCTION IF EXISTS MADLIB_SCHEMA.__scv_aggr_prefunc
    (
    FLOAT8[], 
    FLOAT8[]
    ) CASCADE;
CREATE OR REPLACE FUNCTION MADLIB_SCHEMA.__scv_aggr_prefunc
    (
    sfunc1_result     FLOAT8[],
    sfunc2_result     FLOAT8[]
    ) 
RETURNS FLOAT8[]
AS 'MODULE_PATHNAME', 'scv_aggr_prefunc'
LANGUAGE C STRICT IMMUTABLE;

DROP FUNCTION IF EXISTS MADLIB_SCHEMA.__scv_aggr_ffunc
    (
    FLOAT8[]
    ) CASCADE;
CREATE OR REPLACE FUNCTION MADLIB_SCHEMA.__scv_aggr_ffunc
    (
    internal_result     FLOAT8[]
    ) 
RETURNS FLOAT8[]
AS 'MODULE_PATHNAME', 'scv_aggr_ffunc'
LANGUAGE C STRICT IMMUTABLE;

DROP TYPE IF EXISTS MADLIB_SCHEMA.__scv_aggr_result CASCADE;
CREATE TYPE MADLIB_SCHEMA.__scv_aggr_result AS
    (
    info_impurity       FLOAT8,
    class_prob          FLOAT8,
    class_id            INT,
    total_size          FLOAT8,
    is_cont             BOOLEAN
    );

DROP AGGREGATE IF EXISTS MADLIB_SCHEMA.__scv_aggr
    (
    INT,
    FLOAT8,
    FLOAT8,
    boolean,
    FLOAT8,
    FLOAT8,
    FLOAT8
    ) CASCADE;
<<<<<<< HEAD
CREATE
m4_ifdef(`__GREENPLUM__', m4_ifdef(`__HAS_ORDERED_AGGREGATES__', `ORDERED'))
=======
CREATE 
m4_ifdef(`GREENPLUM',`m4_ifdef(`GREENPLUM_PRE_41',`  ',`ORDERED ')') 
>>>>>>> 05c55c34
AGGREGATE MADLIB_SCHEMA.__scv_aggr
    (
    INT,
    FLOAT8,
    FLOAT8,
    boolean,
    FLOAT8,
    FLOAT8,
    FLOAT8
    ) 
(
  SFUNC=MADLIB_SCHEMA.__scv_aggr_sfunc,
<<<<<<< HEAD
  m4_ifdef(`__GREENPLUM__', m4_ifdef(`__HAS_ORDERED_AGGREGATES__', `', ``prefunc=MADLIB_SCHEMA.__scv_aggr_prefunc,''))
=======
  m4_ifdef(`GREENPLUM_PRE_41',`prefunc=MADLIB_SCHEMA.__scv_aggr_prefunc,')
>>>>>>> 05c55c34
  FINALFUNC=MADLIB_SCHEMA.__scv_aggr_ffunc,
  STYPE=FLOAT8[],
  initcond = '{0,0,0,0,0,0,0,0,0,0,0,0,0,0}'
);

DROP FUNCTION IF EXISTS MADLIB_SCHEMA.__scv_aggr_wrapper
    (
    internal_result FLOAT8[]
    ) CASCADE;
CREATE OR REPLACE FUNCTION MADLIB_SCHEMA.__scv_aggr_wrapper(
    internal_result FLOAT8[]
    )
RETURNS MADLIB_SCHEMA.__scv_aggr_result AS $$
DECLARE
    result              MADLIB_SCHEMA.__scv_aggr_result;
    split_criterion     INT;
    calc_pre_split      INT;
    is_cont             INT;
BEGIN
    split_criterion = internal_result[4];
    is_cont = internal_result[8];

    IF ( split_criterion = 1 ) THEN
        result.info_impurity = internal_result[5];
    ELSIF( split_criterion = 2 ) THEN
        result.info_impurity = internal_result[6];
    ELSE
        result.info_impurity = internal_result[7];
    END IF;
    
    result.class_id   = internal_result[9];
    result.class_prob = internal_result[10];
    result.total_size = internal_result[11];
    
    IF ((NOT result.total_size>0) OR
            result.class_prob<0 OR 
            result.class_prob>1) THEN
        RAISE EXCEPTION 'total_size is %,class_prob is %', 
            result.total_size,result.class_prob;
    END IF;

    IF (is_cont>0) THEN
        result.is_cont = 't';
    ELSE
        result.is_cont = 'f';
    END IF;
    RETURN result;
END 
$$ LANGUAGE PLPGSQL;


/*
 * Attribute info type
 * Parameters:
 *      fid:    feature index
 *      fval:   feature value
 *      is_cont: is continuous feature or not
 */
DROP TYPE IF EXISTS MADLIB_SCHEMA.__attr_info;
CREATE TYPE MADLIB_SCHEMA.__attr_info AS
    (
    fid     INT,
    fval    FLOAT8,
    is_cont  BOOLEAN
    );

/*
 * Customized coalesce function
 * Parameters:
 *      lhs:    the first attribute info type
 *      rhs:    the second attribute info type
 */
DROP FUNCTION IF EXISTS MADLIB_SCHEMA__tfc
    (
    lhs     MADLIB_SCHEMA.__attr_info,
    rhs     MADLIB_SCHEMA.__attr_info
    ) CASCADE;
CREATE OR REPLACE FUNCTION MADLIB_SCHEMA.__tfc
    (
    lhs     MADLIB_SCHEMA.__attr_info,
    rhs     MADLIB_SCHEMA.__attr_info
    )  
RETURNS MADLIB_SCHEMA.__attr_info AS $$
DECLARE
BEGIN
    IF (lhs.fval IS NULL) THEN
        RETURN rhs;
    END IF;
    
    RETURN lhs;
END
$$ LANGUAGE PLPGSQL;


/*
 * generate the training instances for current leaf nodes
 * Parameters:
 *      cycle                   If the cycle is 1, then we will add the (), (assigned_nid), (class, assigned_nid) into the grouping sets
 *      feature_stmt            The feature statement, used to construct the grouping set statement
 *      bracket_stmt            The bracket statement, used to construct the grouping set statement
 *      group_stmt              The group stmt statement, used to construct the grouping set statement
 *      input_table_name:       The name of the original table containing all the records in training set.
 *      selection_table_name:   It has two columns: id and assigned_nid. The id column is the same with that in input table.
 *                              Each record will be assigned to a node.
 *      verbosity               ture if print the debug info  
 */
DROP FUNCTION IF EXISTS MADLIB_SCHEMA.__execute_grouping_stmt
    (
    cycle                INT,
    feature_stmt         TEXT,
    bracket_stmt         TEXT,
    group_stmt           TEXT,    
    input_table_name     TEXT, 
    selection_table_name TEXT,
    group_table_name     TEXT,
    verbosity            INT
    ) CASCADE;
CREATE OR REPLACE FUNCTION MADLIB_SCHEMA.__execute_grouping_stmt
    (
    cycle                INT,
    feature_stmt         TEXT,
    bracket_stmt         TEXT,
    group_stmt           TEXT,    
    input_table_name     TEXT, 
    selection_table_name TEXT,
    group_table_name     TEXT,
    verbosity            INT
    )
RETURNS void AS $$
DECLARE
    group_result_stmt   TEXT := '';
    curstmt             TEXT;
BEGIN
    -- Due to the limitation of grouping sets (currently, the number of grouping sets  
    -- components can not exceed 70) we will use 'UNION ALL' to combine all the columns' 
    -- result together. Once the limitation is removed, we should only use one 
    -- SQL statement to get the grouping sets result. 
    IF (cycle = 1) THEN
        SELECT MADLIB_SCHEMA.__format
            (
            '(SELECT ((%, null%)::MADLIB_SCHEMA.__attr_info).*, class, COUNT(*), assigned_nid
            FROM 
                (SELECT t1.*, assigned_nid FROM % t1 LEFT JOIN % t2 ON t1.id = t2.id) s
            WHERE assigned_nid IS NOT NULL 
            GROUP BY GROUPING SETS(assigned_nid, (class, assigned_nid),%))',
            ARRAY[
            feature_stmt,
            bracket_stmt,
            input_table_name,
            selection_table_name,
            group_stmt
            ]
        ) INTO group_result_stmt;    
    ELSE
        SELECT MADLIB_SCHEMA.__format
            (
            '(SELECT ((%, null%)::MADLIB_SCHEMA.__attr_info).*, class, COUNT(*), assigned_nid
            FROM 
                (SELECT t1.*, assigned_nid FROM % t1, % t2 WHERE t1.id = t2.id) s
            WHERE assigned_nid IS NOT NULL 
            GROUP BY GROUPING SETS(%))',
            ARRAY[
            feature_stmt,
            bracket_stmt,
            input_table_name,
            selection_table_name,
            group_stmt
            ]
        ) INTO group_result_stmt;    
    END IF;        
    
    IF(verbosity > 0) THEN
        RAISE INFO 'group stmt:%', group_result_stmt;
    END IF;
        
    SELECT MADLIB_SCHEMA.__format
        (
            'INSERT INTO % %',
            ARRAY[
            group_table_name,
            group_result_stmt
            ]
        ) INTO curstmt;
    
    IF(verbosity > 0) THEN
        RAISE INFO 'Inser into auxiliary table stmt: %', curstmt;
    END IF;
            
    EXECUTE curstmt;
        
END
$$ LANGUAGE PLPGSQL;

/*
 * generate the training instances for current leaf nodes by grouping sets for greenplumn
 * Parameters:
 *      instance_table_name:    The output table name, which contains all the training set for current leaf nodes.
 *      class_table_name:       Name of class table
 *      group_table_name        The name of table containing grouping data info
 *      verbosity               ture if print the debug info  
 */
DROP FUNCTION IF EXISTS MADLIB_SCHEMA.__create_training_instance
    (
    instance_table_name   TEXT,
    class_table_name      TEXT,
    group_table_name      TEXT,
    verbosity             INT
    );
CREATE OR REPLACE FUNCTION MADLIB_SCHEMA.__create_training_instance
    (
    instance_table_name   TEXT,
    class_table_name      TEXT,
    group_table_name      TEXT,
    verbosity             INT
    )
RETURNS void AS $$
DECLARE
    curstmt             TEXT := '';
    window_func_stmt    TEXT := '';
BEGIN
    
    IF (m4_ifdef(`POSTGRES_PRE_90',`1',`0') = 0) THEN
        window_func_stmt = 
                'CASE WHEN (is_cont) THEN 
                        sum(count) OVER 
                            (
                            PARTITION BY assigned_nid,class,fid ORDER BY fval 
                            ROWS BETWEEN UNBOUNDED PRECEDING AND CURRENT ROW
                            ) 
                        ELSE 
                            count 
                        END AS le, 
                CASE WHEN (is_cont) THEN 
                        sum(count) OVER
                            ( 
                            PARTITION BY assigned_nid,class,fid ORDER BY fval 
                            ROWS BETWEEN 1 FOLLOWING AND  UNBOUNDED FOLLOWING) 
                        ELSE 
                            NULL 
                        END AS gt,';
    ELSE
    -- old db version does not support starting from 1 following/curr row.
        window_func_stmt = 
                'CASE WHEN (is_cont) THEN 
                        sum(count) OVER 
                            (
                            PARTITION BY assigned_nid,class,fid ORDER BY fval 
                            ROWS BETWEEN UNBOUNDED PRECEDING AND CURRENT ROW
                            ) 
                        ELSE 
                            count 
                        END AS le, 
                CASE WHEN (is_cont) THEN 
                        sum(count) OVER
                            ( 
                            PARTITION BY assigned_nid,class,fid ORDER BY fval 
                            ROWS BETWEEN UNBOUNDED PRECEDING AND  UNBOUNDED FOLLOWING)
                        -
                        sum(count) OVER 
                            (
                            PARTITION BY assigned_nid,class,fid ORDER BY fval 
                            ROWS BETWEEN UNBOUNDED PRECEDING AND CURRENT ROW
                            ) 
                        ELSE 
                            NULL 
                        END AS gt,';
    END IF;

    SELECT MADLIB_SCHEMA.__format
        (
            'INSERT INTO %(fid, fval, class, is_cont, split_value, le, gt, assigned_nid)  
            SELECT fid, fval, class, is_cont,
                CASE WHEN (is_cont) THEN 
                        fval::float8 
                    ELSE 
                        NULL 
                    END AS split_value, 
                %
                assigned_nid
            FROM (
                SELECT DISTINCT n1.fid, n1.fval, n1.is_cont, n1.class, n2.count, n1.assigned_nid 
                FROM 
                    (
                    SELECT fid, fval, is_cont, key as class, count, assigned_nid 
                    FROM 
                        (
                        SELECT DISTINCT fval, count, fid, is_cont, assigned_nid 
                        FROM %
                        ) AS t1
                    CROSS JOIN
                    (
                        SELECT key FROM MADLIB_SCHEMA.%
                    ) as t2
                ) AS n1 
                LEFT JOIN % n2   
                ON coalesce(n2.class,0) = coalesce(n1.class,0) AND
                    coalesce(n2.assigned_nid,0) = coalesce(n1.assigned_nid,0) AND
                    coalesce(n2.fid,0)= coalesce (n1.fid,0) AND
                    coalesce(n2.fval,0) = coalesce(n1.fval,0)  
            ) t;',
            ARRAY[
                instance_table_name,
                window_func_stmt,
                group_table_name,
                class_table_name,
                group_table_name
            ]
        ) INTO curstmt;

    IF(verbosity > 0) THEN
        RAISE INFO 'window function stmt: %', curstmt;
    END IF;
            
    EXECUTE curstmt;

    SELECT MADLIB_SCHEMA.__format
        (
            'INSERT INTO %(fid, fval, class, le, gt, assigned_nid)  
             SELECT fid, null, class, sum(le), null, assigned_nid from
             % where not is_cont group by fid,class,assigned_nid;',
            instance_table_name,
            instance_table_name
        ) INTO curstmt;

    EXECUTE curstmt;                    
END
$$ LANGUAGE PLPGSQL;


/*
 * generate the training instances for current leaf nodes by grouping sets for greenplumn
 * Parameters:
 *      input_table_name:       The name of the original table containing all the records in training set.
 *      metatable_name:         Contains the relevant information of the input table
 *      instance_table_name:    The output table name, which contains all the training set for current leaf nodes.
 *      selection_table_name:   It has two columns: id and assigned_nid. The id column is the same with that in input table.
 *                              Each record will be assigned to a node.
 *      verbosity               ture if print the debug info 
 */
DROP FUNCTION IF EXISTS MADLIB_SCHEMA.__generate_training_instance_greenplum
    (
    input_table_name     TEXT, 
    metatable_name       TEXT,
    instance_table_name  TEXT,
    selection_table_name TEXT,
    verbosity            INT
    );
CREATE OR REPLACE FUNCTION MADLIB_SCHEMA.__generate_training_instance_greenplum
    (
    input_table_name      TEXT, 
    metatable_name        TEXT,
    instance_table_name   TEXT,
    selection_table_name  TEXT,
    verbosity             INT
    )
RETURNS void AS $$
DECLARE
    curstmt             TEXT := '';
    result_rec          RECORD;
    feature_stmt        TEXT := '';
    bracket_stmt        TEXT := '';
    group_stmt          TEXT := '';
    group_result_stmt   TEXT := '';
    class_table_name    TEXT := '';
    group_table_name    TEXT := 'training_instance_aux';
    max_num_col_group   INT  := 30;
    index               INT  := 1;
    
BEGIN
    EXECUTE 'TRUNCATE ' || instance_table_name;
    EXECUTE 'TRUNCATE ' || group_table_name;
   
    SELECT MADLIB_SCHEMA.__format
        (
        'SELECT table_name 
        FROM MADLIB_SCHEMA.% 
        WHERE column_type = ''c''',
        metatable_name
        )
    INTO curstmt;
    
    EXECUTE curstmt INTO class_table_name;
              
    SELECT MADLIB_SCHEMA.__format
        (
            'SELECT id, column_name, is_cont 
            FROM MADLIB_SCHEMA.% 
            WHERE column_type = ''f'' ORDER BY id',
            metatable_name
        )
        INTO curstmt;
    
    FOR result_rec IN EXECUTE (curstmt) LOOP
        
        feature_stmt = feature_stmt || 
                        'MADLIB_SCHEMA.__tfc((' || 
                        result_rec.id || 
                        ',' ||
                        result_rec.column_name || 
                        '::FLOAT8,''' || 
                        MADLIB_SCHEMA.__to_char(result_rec.is_cont) ||
                        ''')::MADLIB_SCHEMA.__attr_info,';
        
        group_stmt = group_stmt || 
                    '(' ||
                    result_rec.column_name || 
                    ', assigned_nid)' || 
                    ',(' || 
                    result_rec.column_name || 
                    ',class, assigned_nid),';
                    
        bracket_stmt = bracket_stmt || ')';
        
        IF ((index % max_num_col_group) = 0) THEN
                PERFORM MADLIB_SCHEMA.__execute_grouping_stmt
                    (
                    (index / max_num_col_group)::INT4,
                    rtrim(feature_stmt, ','),
                    bracket_stmt,
                    rtrim(group_stmt, ','),                 
                    input_table_name,
                    selection_table_name,
                    group_table_name,
                    verbosity
                    );
                    
            feature_stmt = '';
            bracket_stmt = '';
            group_stmt   = '';
            
        END IF;
        
        index = index + 1;
    END LOOP;
    
    index = index - 1;
    
    IF ((index % max_num_col_group) != 0) THEN
        PERFORM MADLIB_SCHEMA.__execute_grouping_stmt
                (
                (index / max_num_col_group)::INT4 + 1,
                rtrim(feature_stmt, ','),
                bracket_stmt,
                rtrim(group_stmt, ','),                 
                input_table_name,
                selection_table_name,
                group_table_name,
                verbosity
                );  
    END IF;    
    
    PERFORM MADLIB_SCHEMA.__create_training_instance
        (
        instance_table_name,
        class_table_name,
        group_table_name,
        verbosity
        );
END
$$ LANGUAGE PLPGSQL;
	

/*
 * generate the training instances for current leaf nodes by union all statement for postgres
 * Parameters:
 *      input_table_name:       The name of the original table containing all the records in training set.
 *      metatable_name:         Contains the relevant information of the input table
 *      instance_table_name:    The output table name, which contains all the training set for current leaf nodes.
 *      selection_table_name:   It has two columns: id and assigned_nid. The id column is the same with that in input table.
 *                              Each record will be assigned to a node.
 *      verbosity               ture if print the debug info 
 */
DROP FUNCTION IF EXISTS MADLIB_SCHEMA.__generate_training_instance_postgres
    (
    input_table_name     TEXT, 
    metatable_name       TEXT,
    instance_table_name  TEXT,
    selection_table_name TEXT,
    verbosity            INT
    );
CREATE OR REPLACE FUNCTION MADLIB_SCHEMA.__generate_training_instance_postgres
    (
    input_table_name      TEXT, 
    metatable_name        TEXT,
    instance_table_name   TEXT,
    selection_table_name  TEXT,
    verbosity             INT
    )
RETURNS void AS $$
DECLARE
    curstmt             TEXT := '';
    result_rec          RECORD;
    feature_stmt        TEXT := '';
    bracket_stmt        TEXT := '';
    group_stmt          TEXT := '';
    group_result_stmt   TEXT := '';
    class_table_name    TEXT := '';
    name                TEXT;
    null_stmt           TEXT := '';    
    group_table_name    TEXT := 'training_instance_aux';
    max_num_col_group   INT  := 30;
    index               INT  := 1;
BEGIN
    EXECUTE 'TRUNCATE ' || instance_table_name;
    EXECUTE 'TRUNCATE ' || group_table_name;
    
    SELECT MADLIB_SCHEMA.__format
        (
        'SELECT table_name 
        FROM MADLIB_SCHEMA.% 
        WHERE column_type = ''c''',
        metatable_name
        )
    INTO curstmt;
    
    EXECUTE curstmt INTO class_table_name;

    EXECUTE 'DROP TABLE IF EXISTS training_instace_with_nid';
    SELECT MADLIB_SCHEMA.__format
        (
        'CREATE TEMP TABLE training_instace_with_nid 
         AS SELECT %, class, assigned_nid 
         FROM % t1 
         LEFT JOIN % t2 
         ON t1.id = t2.id
         m4_ifdef(`GREENPLUM',`DISTRIBUTED BY(assigned_nid)')',
        ARRAY[
            MADLIB_SCHEMA.__get_feature_name_in_selectstmt(metatable_name),
            input_table_name,
            selection_table_name
            ]
        )
    INTO curstmt;
    
    IF(verbosity > 0) THEN
        RAISE INFO 'training_instace_with_nid creation stmt: %', curstmt;
    END IF;
            
    EXECUTE curStmt;

    -- get all the feature names, and default value is null
    FOR name IN EXECUTE 
        ('SELECT column_name 
          FROM   MADLIB_SCHEMA.' || metatable_name || ' ' ||
         'WHERE  column_type = ''f'' ORDER BY id;'
        )
        LOOP
        null_stmt = null_stmt || 'null as ' || name || ', ';
    END LOOP;
    
    
    EXECUTE 'DROP TABLE IF EXISTS training_instace_count';
    
    SELECT MADLIB_SCHEMA.__format
        (
        'CREATE TEMP TABLE training_instace_count 
         AS 
         (
         SELECT % null as class, COUNT(*) as count, assigned_nid
         FROM training_instace_with_nid
         GROUP BY assigned_nid
         UNION ALL
         SELECT % class, COUNT(*), assigned_nid
         FROM training_instace_with_nid
         GROUP BY assigned_nid, class
         )
         m4_ifdef(`GREENPLUM',`DISTRIBUTED BY(assigned_nid)')',
        ARRAY[
            null_stmt,
            null_stmt
            ]
        )
    INTO curstmt;

    IF(verbosity > 0) THEN
        RAISE INFO 'training_instace_count creation stmt: %', curstmt;
    END IF;
        
    EXECUTE curStmt;
    
    SELECT MADLIB_SCHEMA.__format
        (
            'SELECT id, column_name, is_cont 
            FROM MADLIB_SCHEMA.% 
            WHERE column_type = ''f'' ORDER BY id',
            metatable_name
        )
    INTO curstmt;
    
    FOR result_rec IN EXECUTE (curstmt) LOOP
        
        feature_stmt = feature_stmt || 
                        'MADLIB_SCHEMA.__tfc((' || 
                        result_rec.id || 
                        ',' ||
                        result_rec.column_name || 
                        '::FLOAT8,''' || 
                        MADLIB_SCHEMA.__to_char(result_rec.is_cont) ||
                        ''')::MADLIB_SCHEMA.__attr_info,';
        
        bracket_stmt = bracket_stmt || ')';

       SELECT MADLIB_SCHEMA.__format
            (
            'INSERT INTO training_instace_count(%, class, count, assigned_nid) 
             (
             SELECT %, null, COUNT(*), assigned_nid
             FROM training_instace_with_nid
             GROUP BY assigned_nid, %
             UNION ALL
             SELECT %, class, COUNT(*), assigned_nid
             FROM training_instace_with_nid
             GROUP BY assigned_nid, %, class
             )',
            ARRAY[
                result_rec.column_name,
                result_rec.column_name,
                result_rec.column_name,
                result_rec.column_name,
                result_rec.column_name
                ]
            )
        INTO curstmt;
        
        IF(verbosity > 0) THEN
            RAISE INFO 'training_instace_count insertion for each feature stmt: %', curstmt;
        END IF;
    
        EXECUTE curStmt;
    END LOOP;
    
    SELECT MADLIB_SCHEMA.__format
        (
        'INSERT INTO %
        SELECT ((% null%)::MADLIB_SCHEMA.__attr_info).*, class, count, assigned_nid
        FROM training_instace_count
        WHERE assigned_nid IS NOT NULL',
        ARRAY[
        group_table_name,
        feature_stmt,
        bracket_stmt
        ]
    ) INTO curstmt;    
    
    IF(verbosity > 0) THEN
        RAISE INFO 'Inser into auxiliary table stmt: %', curstmt;
    END IF;
            
    EXECUTE curstmt;
      
    PERFORM MADLIB_SCHEMA.__create_training_instance
        (
        instance_table_name,
        class_table_name,
        group_table_name,
        verbosity
        );
                         
END
$$ LANGUAGE PLPGSQL;

DROP TYPE IF EXISTS MADLIB_SCHEMA.__rep_type CASCADE;
CREATE TYPE MADLIB_SCHEMA.__rep_type AS
    (
    numOfOrgClasses BIGINT[]
    );

DROP TYPE IF EXISTS MADLIB_SCHEMA.__rep_result CASCADE;
CREATE TYPE MADLIB_SCHEMA.__rep_result AS
    (
    maxclass  BIGINT,
    isreplace BIGINT
    );

DROP FUNCTION IF EXISTS MADLIB_SCHEMA.__rep_aggr_class_count_sfunc
    (
    BIGINT[],
    INT, 
    INT, 
    INT
    ) CASCADE;
CREATE OR REPLACE FUNCTION MADLIB_SCHEMA.__rep_aggr_class_count_sfunc
    (
    class_count_array       BIGINT[],        
    classified_class        INT,
    original_class          INT,
    max_num_of_classes      INT
    ) 
RETURNS BIGINT[]
AS 'MODULE_PATHNAME', 'rep_aggr_class_count_sfunc'
LANGUAGE C IMMUTABLE;

DROP FUNCTION IF EXISTS MADLIB_SCHEMA.__rep_aggr_class_count_prefunc
    (
    BIGINT[],
    BIGINT[]
    ) CASCADE;
CREATE OR REPLACE FUNCTION MADLIB_SCHEMA.__rep_aggr_class_count_prefunc
    (
    BIGINT[],
    BIGINT[]
    ) 
RETURNS BIGINT[]
AS 'MODULE_PATHNAME', 'rep_aggr_class_count_prefunc'
LANGUAGE C IMMUTABLE;

DROP FUNCTION IF EXISTS MADLIB_SCHEMA.__rep_aggr_class_count_ffunc
    (
    BIGINT[]
    ) CASCADE;
CREATE OR REPLACE FUNCTION MADLIB_SCHEMA.__rep_aggr_class_count_ffunc
    (
    class_count_array       BIGINT[]        
    ) 
RETURNS BIGINT[]
AS 'MODULE_PATHNAME', 'rep_aggr_class_count_ffunc'
LANGUAGE C STRICT IMMUTABLE;

DROP FUNCTION IF EXISTS MADLIB_SCHEMA.__rep_aggr_class_count_wrapper
    (
    BIGINT[]
    ) CASCADE;
CREATE OR REPLACE FUNCTION MADLIB_SCHEMA.__rep_aggr_class_count_wrapper
    (
    internal_result BIGINT[]
    ) 
RETURNS MADLIB_SCHEMA.__rep_result AS $$
DECLARE
    result MADLIB_SCHEMA.__rep_result;
BEGIN
    IF(internal_result IS NOT NULL) THEN
       result.maxclass = internal_result[1];
       result.isreplace = internal_result[2];        
    ELSE
       result.maxclass = -1;
       result.isreplace = -1;
    END IF;
    RETURN result;
END
$$ LANGUAGE PLPGSQL;

DROP AGGREGATE IF EXISTS MADLIB_SCHEMA.__rep_aggr_class_count
    (
    INT,
    INT,
    INT
    );
CREATE AGGREGATE MADLIB_SCHEMA.__rep_aggr_class_count
    (
    INT,
    INT,
    INT
    ) 
(
  SFUNC=MADLIB_SCHEMA.__rep_aggr_class_count_sfunc,
  m4_ifdef(`GREENPLUM',`prefunc=MADLIB_SCHEMA.__rep_aggr_class_count_prefunc,')
  FINALFUNC=MADLIB_SCHEMA.__rep_aggr_class_count_ffunc,
  STYPE=BIGINT[]
);

/*
 * This type is used to store information for the calculated best split 
 *
 * Parameters:
 *      feature:              The ID of the selected feature.
 *      probability:          The predicted probability of our chosen class.
 *      maxclass:             The ID of the class chosen by the algorithm
 *      infoGain:             The information gain.
 *      live:                 1- For the chosen split, we should split further.
 *                            0- For the chosen split, we shouldn't split further.
 *      ebp_coeff:            total error for error-based pruning.
 *      is_cont_feature:      whether the selected feature is continuous.
 *      split_value:          If the selected feature is continuous, it specifies
 *                            the split value. Otherwise, it is of no use.
 *      distinct_features:    The number of distinct values for the selected feature.
 */
DROP TYPE IF EXISTS MADLIB_SCHEMA.__best_split_result CASCADE;
CREATE TYPE MADLIB_SCHEMA.__best_split_result AS
    (
    node_id             INT,
	feature             INT,
	probability         FLOAT,
	maxclass            INTEGER,
	infogain            FLOAT,
	live                INT,
	ebp_coeff           FLOAT,
    is_cont_feature     BOOLEAN,
    split_value         FLOAT,
    distinct_features   INT,
    total_size          INT
    );

/*
 * This function find the best split and return the information.
 *
 * Parameters:
 *  feature_dimensions:     The total number of different features
 *  featureValCountStr:     A string in csv format. Each element is 
 *                          a numeric value equal to the count of 
 *                          distinct features for each feature.
 *  distinct_classes:       Total number of different classes.
 *  assigned_nid:              It specifies which part of records should 
 *                          be used to calculate the best split.
 *  table_name:             The name of the table containing the training
 *                          set.
 *  confidence_level:       This parameter is used by the 'Error-Based Pruning'.
 *                          Please refer to the paper for detailed definition.
 *                          The paper's name is 'Error-Based Pruning of Decision  
 *                          Trees Grown on Very Large Data Sets Can Work!'.
 *  feature_table_name:     Is is the name of one internal table, which contains
 *                          meta data for each feature.
 *  sp_criterion:           It defines the split criterion to be used.
 *                          (1- information gain. 2- gain ratio. 3- gini)
 *  continue_gow:           It specifies whether we should still grow the tree
 *                          on the selected branch.
 * Return:
 *  The return is of the type of MADLIB_SCHEMA.__best_split_result, which contains the information
 *  for best split. Please refer to that structure for detailed definition. 
 */
DROP FUNCTION IF EXISTS MADLIB_SCHEMA.__find_best_split
    (
    feature_dimensions      INT, 
    distinct_classes        INT,  
    selection_begin         INT, 
    selection_cnt           INT,
    table_name              TEXT, 
    confidence_level        FLOAT,
    feature_table_name      TEXT, 
    sp_criterion            INT, 
    continue_gow            INT
    );
    
CREATE OR REPLACE FUNCTION MADLIB_SCHEMA.__find_best_split
    (
    feature_dimensions      INT, 
    distinct_classes        INT,  
    selection_begin         INT, 
    selection_cnt           INT, 
    table_name              TEXT, 
    confidence_level        FLOAT,
    feature_table_name      TEXT, 
    sp_criterion            INT, 
    continue_gow            INT
    ) 
RETURNS SETOF MADLIB_SCHEMA.__best_split_result AS $$
DECLARE
	total_size         INT;
	result             MADLIB_SCHEMA.__best_split_result;
	has_cont_text      TEXT := 't';
	curstmt            TEXT := '';
	result_rec         RECORD;
	exec_begin         TIMESTAMP;
    best_answer        FLOAT8[];
BEGIN	 
	exec_begin = clock_timestamp();
	
	TRUNCATE info_impurity;
	
	SELECT MADLIB_SCHEMA.__format
        (
        'INSERT INTO info_impurity 
        SELECT assigned_nid, 
             MAX(le) 
        FROM %
        WHERE fid IS NULL 
        AND assigned_nid IS NOT NULL 
        AND class IS NULL
        GROUP BY assigned_nid;',
        table_name
        )
    INTO curstmt;
    
    EXECUTE curstmt;
    
<<<<<<< HEAD
m4_changequote(`>>>', `<<<')
m4_ifdef(>>>__HAS_ORDERED_AGGREGATES__<<<, >>>
    SELECT MADLIB_SCHEMA.__format
        (
        'SELECT s1.assigned_nid, 
            MAX(ARRAY[s1.info_impurity, s1.fid, s1.split_value, s1.class_prob, s1.class_id, s1.total_size]::FLOAT8[]) as info
        FROM (
            SELECT assigned_nid,fid,split_value,
                (MADLIB_SCHEMA.__scv_aggr_wrapper(
                    MADLIB_SCHEMA.__scv_aggr
                        (%,fval,class,is_cont,le,gt, total_size
                        ORDER BY fval desc,class desc)
                    )::MADLIB_SCHEMA.__scv_aggr_result).*
            FROM (
                SELECT t1.*, t2.total_size FROM % t1, info_impurity t2
                WHERE t1.assigned_nid = t2.assigned_nid AND 
                        (t1.fid IS NOT NULL) AND (t1.assigned_nid IS NOT NULL AND t2.assigned_nid IS NOT NULL)
                ) y 
            GROUP BY assigned_nid,fid,split_value 
            ) s1  
        GROUP BY s1.assigned_nid
        ORDER BY s1.assigned_nid;',
        MADLIB_SCHEMA.__to_char(sp_criterion),
        table_name
        )
    INTO curstmt;
<<<, >>>
    -- Without ordered aggregate support, we use window function as a workaround.
    -- The performance is much worse than ordered aggregate.
    SELECT MADLIB_SCHEMA.__format
        (
        'SELECT s1.assigned_nid, 
            MAX(ARRAY[s1.info_impurity, s1.fid, s1.split_value, s1.class_prob, s1.class_id, s1.total_size]::FLOAT8[]) as info
        FROM (
            SELECT assigned_nid,fid,split_value,
                (MADLIB_SCHEMA.__scv_aggr_wrapper(
                    MADLIB_SCHEMA.__scv_aggr
                        (%,fval,class,is_cont,le,gt, total_size) over
                        (PARTITION BY assigned_nid,fid,split_value 
                         ORDER BY fval desc,class desc)
                    )::MADLIB_SCHEMA.__scv_aggr_result).*
            FROM (
                SELECT t1.*, t2.total_size FROM % t1, info_impurity t2
                WHERE t1.assigned_nid = t2.assigned_nid AND 
                        (t1.fid IS NOT NULL) AND (t1.assigned_nid IS NOT NULL AND t2.assigned_nid IS NOT NULL)
                ) y 
            ) s1  
        GROUP BY s1.assigned_nid
        ORDER BY s1.assigned_nid;',
        MADLIB_SCHEMA.__to_char(sp_criterion),
        table_name
        )
    INTO curstmt;
<<<)
m4_changequote(>>>`<<<, >>>'<<<)
=======
    IF (MADLIB_SCHEMA.__ordered_aggregate_support()) THEN
        -- With ordered aggregate support, we can use this facility.
	    SELECT MADLIB_SCHEMA.__format
            (
            'SELECT s1.assigned_nid, 
                MAX(ARRAY[s1.info_impurity, s1.fid, coalesce(s1.split_value, ''NaN''::FLOAT8), s1.class_prob, s1.class_id, s1.total_size]::FLOAT8[]) as info
            FROM (
                SELECT assigned_nid,fid,split_value,
                    (MADLIB_SCHEMA.__scv_aggr_wrapper(
                        MADLIB_SCHEMA.__scv_aggr
                            (%,fval,class,is_cont,le,gt, total_size
						    ORDER BY fval desc,class desc)
                        )::MADLIB_SCHEMA.__scv_aggr_result).*
                FROM (
                    SELECT t1.*, t2.total_size FROM % t1, info_impurity t2
                    WHERE t1.assigned_nid = t2.assigned_nid AND 
                            (t1.fid IS NOT NULL) AND (t1.assigned_nid IS NOT NULL AND t2.assigned_nid IS NOT NULL)
                    ) y 
                GROUP BY assigned_nid,fid,split_value 
                ) s1  
            GROUP BY s1.assigned_nid
            ORDER BY s1.assigned_nid;',
            MADLIB_SCHEMA.__to_char(sp_criterion),
            table_name
            )
        INTO curstmt;   
    ELSE
        -- Without ordered aggregate support, we use window function as a workaround.
        -- The performance is much worse than ordered aggregate.
	    SELECT MADLIB_SCHEMA.__format
            (
            'SELECT s1.assigned_nid, 
                MAX(ARRAY[s1.info_impurity, s1.fid, coalesce(s1.split_value, ''NaN''::FLOAT8), s1.class_prob, s1.class_id, s1.total_size]::FLOAT8[]) as info
            FROM (
                SELECT * FROM (
                  SELECT assigned_nid,fid,split_value,
                    row_number() over
						    (PARTITION BY assigned_nid,fid,split_value 
                             ORDER BY fval asc,class asc) as row_num,
                    (MADLIB_SCHEMA.__scv_aggr_wrapper(
                        MADLIB_SCHEMA.__scv_aggr
                            (%,fval,class,is_cont,le,gt, total_size) over
						    (PARTITION BY assigned_nid,fid,split_value 
                             ORDER BY fval desc,class desc)
                        )::MADLIB_SCHEMA.__scv_aggr_result).*
                  FROM (
                    SELECT t1.*, t2.total_size FROM % t1, info_impurity t2
                    WHERE t1.assigned_nid = t2.assigned_nid AND 
                            (t1.fid IS NOT NULL) AND (t1.assigned_nid IS NOT NULL AND t2.assigned_nid IS NOT NULL)
                    ) y 
                  ) k where row_num =1 
                ) s1    
            GROUP BY s1.assigned_nid
            ORDER BY s1.assigned_nid;',
            MADLIB_SCHEMA.__to_char(sp_criterion),
            table_name
            )
        INTO curstmt;   
    END IF;
>>>>>>> 05c55c34
    
    -- s1.info_impurity[1], s1.fid[2], s1.split_value[3], 
    -- s2.class_prob[4], s2.class_id[5], s1.total_size[6]
    FOR result_rec IN EXECUTE (curstmt) LOOP
        result.node_id              = result_rec.assigned_nid;
        best_answer                 = result_rec.info;
        result.feature              = best_answer[2];
        result.maxclass             = best_answer[5];
        result.probability          = best_answer[4];
        result.infogain             = best_answer[1];
        result.total_size           = best_answer[6];
        result.distinct_features    = MADLIB_SCHEMA.__distinct_feature_value(feature_table_name, result.feature);
        
        IF (result.probability > 0.999999999 OR float8le(result.infogain, 0)) THEN
            result.live = 0;
        ELSE
            result.live = 1;
        END IF;
        
        result.ebp_coeff = MADLIB_SCHEMA.__ebp_calc_errors(result.total_size, result.probability, confidence_level); 
        
        IF (best_answer[3] = 'NaN'::FLOAT8) THEN
            result.split_value      = NULL;
        ELSE
            result.split_value      = best_answer[3];
        END IF;
        result.is_cont_feature  = (result.split_value IS NOT NULL);
        
        RETURN next result;
    END LOOP;
    	
	RETURN;
END
$$ LANGUAGE PLPGSQL;

DROP FUNCTION IF EXISTS MADLIB_SCHEMA.__jump_aggr_sfunc
    (
    INT[], 
    INT, 
    INT
    ) CASCADE;
CREATE OR REPLACE FUNCTION MADLIB_SCHEMA.__jump_aggr_sfunc
    (
    INT[], 
    INT, 
    INT
    ) 
RETURNS INT[] AS $$
DECLARE
	temp INT[];
BEGIN
	temp = $1;
	temp[$2+1] = $3;
	
	RETURN temp;
END
$$ LANGUAGE PLPGSQL;

DROP AGGREGATE IF EXISTS MADLIB_SCHEMA.__jump_aggr
    (
    INT, 
    INT
    );
CREATE AGGREGATE MADLIB_SCHEMA.__jump_aggr
    (
    INT, 
    INT
    ) 
(
  SFUNC=MADLIB_SCHEMA.__jump_aggr_sfunc,
  STYPE=INT[]
);


/*
 *   For training one decision tree, we need some internal tables
 *   to store intermediate results. This function creates those
 *   tables. Moreover, this function also creates the tree table
 *   specified by user.
 *
 *   Parameters:
 *      result_tree_table_name: The name of the tree specified by user.      
 */
DROP FUNCTION IF EXISTS MADLIB_SCHEMA.__create_tree_tables
    (
    TEXT
    );
CREATE OR REPLACE FUNCTION MADLIB_SCHEMA.__create_tree_tables
    (
    result_tree_table_name TEXT
    ) 
RETURNS void AS $$ 
BEGIN
    -- The training algorithm starts by eliminating all redundant points, 
    -- by producing a smaller subset of unique, weighted points,
    -- which was stored by the two tables below.
    --  Columns:
    --      id:             It is used to uniquely identify one record.
    --      feature:        It is used to store the value of one unique record.
    --      class:          The class of that record.
    --      weight:         The count of such a record.
    --      assigned_nid:   This field is not used while removing redundant records.
    --                      It is used to train a decision tree.


	DROP TABLE IF EXISTS training_instance CASCADE;
	CREATE TEMP TABLE training_instance
	(
    	fid            INTEGER,
    	fval           FLOAT8,
    	class          INTEGER,
    	is_cont        BOOLEAN,
    	split_value    FLOAT8,
    	le             BIGINT,
    	gt             BIGINT,
    	assigned_nid   BIGINT
	) m4_ifdef(`GREENPLUM',`DISTRIBUTED BY (fid, fval)');
	
    DROP TABLE IF EXISTS training_instance_aux CASCADE;
    CREATE TEMP TABLE training_instance_aux
    (
        fid             INTEGER,
        fval            FLOAT8,
        is_cont         BOOLEAN,
        class           INTEGER,
        count           INTEGER,
        assigned_nid    BIGINT
    ) m4_ifdef(`GREENPLUM',`DISTRIBUTED BY (fid, fval)');

    DROP TABLE IF EXISTS info_impurity CASCADE;
    CREATE TEMP TABLE info_impurity
    (
        assigned_nid         BIGINT,
        total_size           BIGINT
    )m4_ifdef(`GREENPLUM',`DISTRIBUTED BY (assigned_nid)');
    
    -- The table below stores the decision tree information just constructed.
    -- It is an internal table, which contains some redundant nodes. 
    -- In the last step, we will remove those redundant nodes and move the
    -- useful records to the table specified by user.
    -- Columns:
    --      id:             Tree node id
    --      tree_location:  Set of values that lead to this branch. 
    --                      0 is the initial point (no value). But this path 
    --                      does not specify which feature was used
    --                      for the branching.
    --      feature:        Which element of the feature vector was used for 
    --                      branching at this node. Notice that this feature is not 
    --                      used in the current tree_location. It will be added 
    --                      in the next step.
    --      probability:    If forced to make a call for a dominant class 
    --                      at a given point this would be the confidence of the 
    --                      call (this is only an estimated value).
    --      maxclass:       If forced to make a call for a dominant class 
    --                      at a given point this is the selected class.
    --      split_gain:     Information gain computed using entropy (at this 
    --                      node), also used to determine termination of the branch.
    --      live:           Indication that the branch is still growing. 1 means "live". 
    --      cat_size:       Number of data point at this node.
    --      parent_id:      Id of the parent branch.
    --      jump:           Location of children for each feature value. 
    --                      Result such as [2:3]={2,3}, should be read: 
    --                      jump['feature value'+1], so in this case there were no 
    --                      0-value points for this feature. For value 1 jump to 2; 
    --                      for value 2 jump to 3;
    --      is_feature_cont: It specifies whether the selected feature is a continuous feature.
    --      split_value:    For continuous feature, it specifies the split value. Otherwise, 
    --                      it is of no meaning and fixed to 0.    
    --
	DROP TABLE IF EXISTS tree_internal CASCADE;
	CREATE TEMP TABLE tree_internal
	(
    	id              SERIAL,
    	tree_location   INT[],
    	feature         INT,
    	probability     FLOAT,
    	ebp_coeff       FLOAT,
    	maxclass        INTEGER,
    	split_gain      FLOAT,
    	live            INT,
    	cat_size        INT,
    	parent_id       INT,
    	jump            INT[],
        is_feature_cont BOOLEAN,
        split_value     FLOAT
	) m4_ifdef(`GREENPLUM',`DISTRIBUTED BY (id)');

    -- The table below stores the final decision tree information.
    -- It is an the table specified by users. 
    -- Please refer the table above for detailed column definition.
	EXECUTE 'DROP TABLE IF EXISTS '||result_tree_table_name||' CASCADE;';
	EXECUTE 'CREATE TABLE '||result_tree_table_name||E'
	(
    	id              SERIAL,
    	tree_location   INT[],
    	feature         INT,
    	probability     FLOAT,
    	ebp_coeff       FLOAT,
    	maxclass        INTEGER,
    	split_gain      FLOAT,
    	live            INT,
    	cat_size        INT,
    	parent_id       INT,
    	jump            INT[],
        is_feature_cont BOOLEAN,
        split_value     FLOAT    
	) m4_ifdef(`GREENPLUM',`DISTRIBUTED BY (id)');';

    -- These two auxiliary internal tables help to
    -- remove redundant tree nodes and move the useful
    -- node to the final tree table.
	DROP TABLE IF EXISTS auxiliary_tree_info CASCADE;
	CREATE TEMP TABLE auxiliary_tree_info
	(
		id          INT,
		new_id      INT,
		parent_id   INT
	) m4_ifdef(`GREENPLUM',`DISTRIBUTED BY (id)');

	DROP TABLE IF EXISTS auxiliary_tree_info2 CASCADE;
	CREATE TEMP TABLE auxiliary_tree_info2
	(
		id          INT,
		new_id      INT,
		parent_id   INT
	) m4_ifdef(`GREENPLUM',`DISTRIBUTED BY (id)');

END 
$$ LANGUAGE PLPGSQL;

/*
 * Prune the trained tree with "Reduced Error Pruning" algorithm
 *  
 * Parameters:
 *      tree_table_name:    The name of the table containing the tree.
 *      validation_table:   The name of the table containing validation set.
 *      max_num_classes:    The count of different classes.
 */
DROP FUNCTION IF EXISTS  MADLIB_SCHEMA.__rep_prune_tree
    (
    tree_table_name     TEXT, 
    validation_table    TEXT, 
    max_num_classes     INT
    );
CREATE OR REPLACE FUNCTION MADLIB_SCHEMA.__rep_prune_tree
    (
    tree_table_name     TEXT, 
    validation_table    TEXT, 
    max_num_classes     INT
    ) 
RETURNS void AS $$
DECLARE
    num_parent_ids          INTEGER;
    cf_table_name           TEXT := '_ct';
    encoded_table_name      TEXT;
    metatable_name          TEXT ;
    curstmt                 TEXT;
    id_col_name             TEXT;
    class_col_name          TEXT;
    classify_result         TEXT;
    temp_text               TEXT;
    n                       INT;
BEGIN
    metatable_name  = MADLIB_SCHEMA.__get_metatable_name(tree_table_name);
    id_col_name     = MADLIB_SCHEMA.__get_id_column_name(metatable_name);
    class_col_name  = MADLIB_SCHEMA.__get_class_column_name(metatable_name);
    
    -- the value of class column in validation table must in the KV table
    SELECT MADLIB_SCHEMA.__format
        (
        'SELECT COUNT(*) 
         FROM %
         WHERE % NOT IN
            (SELECT % FROM MADLIB_SCHEMA.% WHERE % IS NOT NULL)',
        ARRAY[
            validation_table,
            class_col_name,
            class_col_name,
            MADLIB_SCHEMA.__get_classtable_name(metatable_name),
            class_col_name
        ]
        )
    INTO curstmt;
    
    EXECUTE curstmt INTO n;
    
    PERFORM MADLIB_SCHEMA.__assert
            (
                n = 0,
                'the value of class column in validation table must in training table'
            ); 

    cf_table_name   = MADLIB_SCHEMA.__get_schema_name(tree_table_name)    ||
                      MADLIB_SCHEMA.__strip_schema_name(tree_table_name)  || 
                      cf_table_name;
    classify_result = cf_table_name;   
                        
    SELECT MADLIB_SCHEMA.__c45_classify_internal
    (
        validation_table, 
        tree_table_name, 
        classify_result, 
        't',
        'f'
    ) INTO encoded_table_name;

    -- after encoding in classification, class_col_name is fixed to class
    class_col_name  = 'class';

    IF (m4_ifdef(`GREENPLUM_PRE_41', `1', `0') = 1) THEN
        EXECUTE 'DROP TABLE IF EXISTS c45_rep_pong CASCADE';
        EXECUTE 'CREATE TEMP TABLE c45_rep_pong AS SELECT * FROM ' || classify_result || ' LIMIT 0 DISTRIBUTED BY(id)';
    END IF;
    
    LOOP
        DROP TABLE IF EXISTS selected_parent_ids_rep;
        CREATE TEMP TABLE selected_parent_ids_rep
        (
            parent_id BIGINT,
            maxclass  INT
        ) m4_ifdef(`GREENPLUM',`DISTRIBUTED BY (parent_id)');
       
        SELECT MADLIB_SCHEMA.__format
            (
                'INSERT INTO selected_parent_ids_rep 
                SELECT parent_id, (t.g).maxclass as maxclass 
                FROM 
                (
                    SELECT parent_id, 
                           MADLIB_SCHEMA.__rep_aggr_class_count_wrapper(MADLIB_SCHEMA.__rep_aggr_class_count
                                (c.class, s.%, % )) as g 
                    FROM % c, % s 
                    WHERE c.id=s.% 
                    GROUP BY parent_id
                ) t 
                WHERE (t.g).isreplace >= 0 AND 
                      t.parent_id IN 
                      (
                          Select parent_id FROM % 
                          WHERE parent_id NOT IN
                              (
                                  Select parent_id  
                                  FROM % 
                                  WHERE jump IS NOT NULL
                              ) and id <> 1
                      );',
                  ARRAY[
                      class_col_name,
                      MADLIB_SCHEMA.__to_char(max_num_classes),
                      classify_result,
                      encoded_table_name,
                      id_col_name,
                      tree_table_name,
                      tree_table_name
                  ]
              )
              INTO curstmt;
            
        EXECUTE curstmt;
                        
        EXECUTE 'SELECT parent_id FROM selected_parent_ids_rep limit 1;' INTO num_parent_ids;
        IF (num_parent_ids IS NULL)  THEN
            EXIT;
        END IF;

        -- for GPDB4.0, update operation can't distribute data across segments
        -- we use two tables to update the data
        IF (m4_ifdef(`GREENPLUM_PRE_41', `1', `0') = 1) THEN
            IF (classify_result = 'c45_rep_pong') THEN
                temp_text = cf_table_name;
            ELSE
                temp_text =  'c45_rep_pong';
            END IF;
            
            EXECUTE 'TRUNCATE ' ||  temp_text;
            SELECT MADLIB_SCHEMA.__format
                (
                'INSERT INTO %(id, class, parent_id, leaf_id)
                 SELECT m.id,  t.maxclass, t.parent_id, t.id
                 FROM % m, % t
                 WHERE t.id IN (SELECT parent_id FROM selected_parent_ids_rep) AND
                 m.parent_id = t.id',
                ARRAY[
                    temp_text,
                    classify_result,
                    tree_table_name
                ]
                )
            INTO curstmt;
            
            EXECUTE curstmt;
            
            classify_result = temp_text;
        ELSE
            SELECT MADLIB_SCHEMA.__format
                (
                    'UPDATE % m set class = t.maxclass, parent_id = t.parent_id,leaf_id = t.id  FROM % t
                     WHERE t.id IN (SELECT parent_id FROM selected_parent_ids_rep) AND
                     m.parent_id=t.id',
                    classify_result,
                    tree_table_name
                )
            INTO curstmt;
            EXECUTE curstmt;        
        END IF;
            
        SELECT MADLIB_SCHEMA.__format
            (
                'DELETE FROM % WHERE parent_id IN (SELECT parent_id FROM selected_parent_ids_rep)',
                tree_table_name
            )
            INTO curstmt;
        
        EXECUTE curstmt;

        SELECT MADLIB_SCHEMA.__format
            (
                'UPDATE % t1 SET jump = NULL, maxclass = t2.maxclass 
                 FROM selected_parent_ids_rep t2
                 WHERE t1.id = t2.parent_id;',
                tree_table_name
            )
            INTO curstmt;
        
        EXECUTE curstmt;
        
    END LOOP;
    
    EXECUTE 'DROP TABLE IF EXISTS ' || encoded_table_name || ' CASCADE;';
END
$$ LANGUAGE PLPGSQL;


/*
 * Calculates the total errors used by Error Based Pruning (EBP).
 *
 * Parameters:
 *      total:              the number of total cases represented by the node being processed.
 *      prob:               the probability to mis-classify cases represented by the child nodes
 *                          if they are pruned with EBP.
 *      confidence_level:   a certainty factor to calculate the confidence limits
 *                          for the probability of error using the binomial theorem.
 * Return:
 *      The computed total error
 */
DROP FUNCTION IF EXISTS MADLIB_SCHEMA.__ebp_calc_errors
    (
    total            FLOAT8,
    prob             FLOAT8,
    confidence_level FLOAT8
    );
CREATE OR REPLACE FUNCTION MADLIB_SCHEMA.__ebp_calc_errors
    (
    total               FLOAT8,
    prob                FLOAT8,
    confidence_level    FLOAT8
    ) RETURNS FLOAT8 
AS 'MODULE_PATHNAME', 'ebp_calc_errors'
LANGUAGE C STRICT IMMUTABLE;

/*
 * Prune the trained tree with " Error based Pruning" algorithm
 *  
 * Parameters:
 *      tree_table_name:    The name of the table containing the tree.
 */
DROP FUNCTION IF EXISTS  MADLIB_SCHEMA.__ebp_prune_tree
    (
    tree_table_name TEXT
    );
CREATE OR REPLACE FUNCTION MADLIB_SCHEMA.__ebp_prune_tree
    (
    tree_table_name TEXT
    ) 
RETURNS void AS $$
DECLARE
    num_parent_ids INTEGER;
    curstmt TEXT;
BEGIN
    LOOP
        DROP TABLE IF EXISTS selected_parent_ids_ebp;
        CREATE TEMP TABLE selected_parent_ids_ebp(parent_id BIGINT) m4_ifdef(`GREENPLUM',`DISTRIBUTED BY(parent_id)');
        
        SELECT MADLIB_SCHEMA.__format
            (
                'INSERT INTO selected_parent_ids_ebp 
                SELECT s.parent_id as parent_id 
                FROM  
                (
                    Select parent_id, sum(ebp_coeff) as ebp_coeff 
                    FROM 
                    (
                        Select parent_id, ebp_coeff 
                        FROM % 
                        WHERE parent_id NOT IN 
                            (
                            Select parent_id  FROM % WHERE jump IS NOT NULL
                            )  and id <> 1
                    ) m 
                    GROUP BY m.parent_id
                 ) s 
                 LEFT JOIN  % p 
                    ON p.id = s.parent_id 
                 WHERE  p.ebp_coeff < s.ebp_coeff;',
                 tree_table_name,
                 tree_table_name,
                 tree_table_name
            )
            INTO curstmt;
         
        EXECUTE curstmt;
                 
        EXECUTE 'SELECT parent_id FROM selected_parent_ids_ebp LIMIT 1;' INTO num_parent_ids;

        IF (num_parent_ids IS NULL)  THEN
            EXIT;
        END IF;
        
        SELECT MADLIB_SCHEMA.__format
            (
                'DELETE FROM % 
                WHERE parent_id IN 
                    (SELECT parent_id FROM selected_parent_ids_ebp)',
                tree_table_name
            )
            INTO curstmt;
            
        EXECUTE curstmt;
        
        SELECT MADLIB_SCHEMA.__format
            (
                'UPDATE %  
                SET jump = NULL 
                WHERE id IN 
                    (SELECT parent_id FROM selected_parent_ids_ebp)',
                tree_table_name
            )
            INTO curstmt;
            
        EXECUTE curstmt;
        
    END LOOP;
END
$$ LANGUAGE PLPGSQL;

/*
 * Generate the final trained tree
 *  
 * Parameters:
 *      result_tree_table_name:    The name of the table containing the tree.
 */
DROP FUNCTION IF EXISTS  MADLIB_SCHEMA.__generate_final_tree(TEXT);
CREATE OR REPLACE FUNCTION MADLIB_SCHEMA.__generate_final_tree
    (
    result_tree_table_name TEXT
    ) 
RETURNS void AS $$
DECLARE
    tree_size INTEGER;
BEGIN
    TRUNCATE auxiliary_tree_info;
    TRUNCATE auxiliary_tree_info2;
    
    EXECUTE 'DELETE FROM tree_internal WHERE COALESCE(cat_size,0) = 0';
    
    EXECUTE 'SELECT count(*) FROM tree_internal' INTO tree_size;
    EXECUTE 'INSERT INTO auxiliary_tree_info (id, parent_id, new_id) SELECT id, 
            MAX(parent_id), ('||tree_size||'+1) - count(1) 
            OVER(ORDER BY id DESC ROWS UNBOUNDED PRECEDING) FROM tree_internal GROUP BY id';
            
    EXECUTE 'INSERT INTO auxiliary_tree_info2 (id, parent_id, new_id) 
            SELECT  g2.id,g.new_id,g2.new_id FROM auxiliary_tree_info g, 
            auxiliary_tree_info g2  WHERE g.id = g2.parent_id';
    
    TRUNCATE auxiliary_tree_info;
    EXECUTE 'TRUNCATE '||result_tree_table_name||';';
    
    EXECUTE 'INSERT INTO '|| result_tree_table_name||' SELECT n.new_id, 
            g.tree_location, g.feature, g.probability, 
            g.ebp_coeff,g.maxclass, g.split_gain, g.live, g.cat_size, 
            n.parent_id, g.jump, g.is_feature_cont, g.split_value 
            FROM tree_internal g, auxiliary_tree_info2 n WHERE n.id = g.id';
            
    EXECUTE 'INSERT INTO '||result_tree_table_name
            ||' SELECT * FROM tree_internal WHERE id = 1';
            
    TRUNCATE tree_internal;
    EXECUTE 'INSERT INTO tree_internal (id, jump) SELECT parent_id, 
            MADLIB_SCHEMA.__jump_aggr(tree_location[array_upper(tree_location,1)], id) FROM '
            ||result_tree_table_name||' GROUP BY parent_id';
            
    TRUNCATE auxiliary_tree_info2;
    EXECUTE 'UPDATE '||result_tree_table_name||' k 
            SET jump = g.jump FROM tree_internal g WHERE g.id = k.id';
    TRUNCATE tree_internal;
END
$$ LANGUAGE PLPGSQL;

/*
 * This function trains a tree 
 *  
 * Parameters:
 *      split_criterion:            This parameter specifies which split criterion 
 *                                  should be used for tree construction and pruning. The  
 *                                  valid values are infogain, gainratio, and gini.
 *      training_table_name:        Name of the table/view with the source data
 *      result_tree_table_name:     The name of the table where the resulting DT will be stored.
 *      validation_table_name:      The validation table used for pruning tree. 
 *      id_col_name:                Name of the column containing id of each point.
 *      class_col_name:             Name of the column containing correct class of each point.
 *      confidence_level:           A statistical confidence interval of the resubstitution error.
 *      max_num_iter:               Max number of branches to follow (e.g. 2000)
 *      max_tree_depth:             Maximum decision tree depth 
 *      min_percent_mode:           Specifies the minimum number of cases required in a child node
 *      min_percent_split:          specifies the minimum number of cases required in a node  
 *                                  in order for a further split to be possible.
 *      verbosity:                  If True (or 1) will run in verbose mode
 *
 * Return:
 *      One summary result for training tree. Please refer to the structure of
 *      'MADLIB_SCHEMA.c45_train_result' for detailed definition.
 */
CREATE OR REPLACE FUNCTION MADLIB_SCHEMA.__train_tree
    (
    split_criterion         TEXT,
    training_table_name     TEXT, 
    training_table_meta     TEXT,
    result_tree_table_name  TEXT,
    validation_table_name   TEXT,
    id_col_name             TEXT, 
    class_col_name          TEXT, 
    confidence_level        FLOAT, 
    max_num_iter            INT, 
    max_tree_depth          INT,
    min_percent_mode        FLOAT,
    min_percent_split       FLOAT,
    verbosity               INT
    ) 
RETURNS MADLIB_SCHEMA.c45_train_result AS $$
DECLARE
    feature_dimension           INT;
    num_live_nodes              INT;
    assigned_nid                INT;
    location                    INT[];
    temp_location               INT[];
    num_classes                 INT;
    max_iter                    INT := max_num_iter;
    max_depth                   INT := max_tree_depth;
    answer                      MADLIB_SCHEMA.__best_split_result;
    location_size               INT;
    max_id                      INT;
    exec_begin                  TIMESTAMP;
    find_best_time              INTERVAL;
    begin_find_best_time        TIMESTAMP;
    data_transfer_time          INTERVAL;
    begin_data_transfer         TIMESTAMP;
    total_size                  FLOAT;
    sp_crit                     INT := 1;
    curstmt                     TEXT := '';
    grow_tree                   INT := 0;
    ret                         MADLIB_SCHEMA.c45_train_result;
    selection_visit             BOOLEAN[];
    selection_index             INT := 1;
    select_max_id               INT := 0;
    best_time_cmp               BOOLEAN := 'f';
BEGIN   
    exec_begin = clock_timestamp();
    find_best_time = exec_begin - exec_begin;

    ret.split_criterion = split_criterion;   
                  
    IF(split_criterion = 'infogain') THEN
        sp_crit = 1;
    ELSIF (split_criterion = 'gainratio') THEN
        sp_crit = 2;
    ELSIF (split_criterion = 'gini') THEN
        sp_crit = 3;
    ELSE
        RAISE EXCEPTION '%', 'Invalid split criterion!';
    END IF;

    PERFORM MADLIB_SCHEMA.__create_tree_tables(result_tree_table_name);
    
    EXECUTE 'SELECT count(*) FROM '|| training_table_name ||';' INTO total_size;
    
    IF(verbosity > 0) THEN
        RAISE INFO 'INPUT TABLE SIZE: %', total_size;
    END IF;
    
    ret.training_set_size = total_size;
    
    EXECUTE 'DROP TABLE IF EXISTS instance_selection CASCADE';
    EXECUTE 'CREATE TEMP TABLE instance_selection AS SELECT id, 1::BIGINT as assigned_nid FROM ' || 
	     training_table_name || 
            ' m4_ifdef(`GREENPLUM',`DISTRIBUTED BY (id)')';
    
    EXECUTE 'CREATE INDEX instance_selection_selection_index ON instance_selection (assigned_nid)';


    feature_dimension = MADLIB_SCHEMA.__num_of_feature(training_table_meta);

    num_classes = MADLIB_SCHEMA.__num_of_class(training_table_meta); 
    
    IF(verbosity > 0) THEN
        RAISE INFO 'NUMBER OF CLASSES IN THE TRAINING SET %', num_classes;
    END IF;
    
    IF(num_classes < 2 OR num_classes > 8000000)THEN
        RAISE EXCEPTION 'The number of classes must be in range 2 to 8,000,000!';
    END IF;
    
    EXECUTE 'INSERT INTO tree_internal (tree_location, feature, probability, maxclass, 
        split_gain, live, cat_size, parent_id) 
        VALUES(ARRAY[0], 0, 1, 1, 1, 1, 0, 0);';
               
    location_size = 0;
    
    begin_data_transfer = clock_timestamp();
    
    LOOP
        EXECUTE 'SELECT COUNT(id) FROM tree_internal WHERE live = 1' INTO num_live_nodes;
        
        IF ((max_depth < 0) OR (num_live_nodes < 1)) THEN
            IF(verbosity > 0) THEN
                RAISE INFO 'EXIT: LIMIT tree depth: % OR LIMIT iteration: % OR NO NODES LEFT', max_depth, max_iter;
            END IF;
            
            EXIT;
        END IF;
        
        max_depth = max_depth - 1;
        IF(verbosity > 0) THEN
            RAISE INFO 'current level: %', max_tree_depth - max_depth;
        END IF;

        EXECUTE 'SELECT id FROM tree_internal WHERE live = 1 ORDER BY id LIMIT 1;' INTO assigned_nid;
        EXECUTE 'SELECT id FROM tree_internal WHERE live = 1 ORDER BY id DESC LIMIT 1;' INTO max_id;
        
        FOR selection_index IN 1..(max_id - assigned_nid + 1) LOOP
            selection_visit[selection_index] = 'f';
        END LOOP;
        
        select_max_id = max_id;
        
        IF (m4_ifdef(`GREENPLUM',`1',`0') = 1) THEN
            PERFORM MADLIB_SCHEMA.__generate_training_instance_greenplum
                (
                training_table_name,
                training_table_meta,
                'training_instance',
                'instance_selection',
                verbosity
                );        
        ELSE
            PERFORM MADLIB_SCHEMA.__generate_training_instance_postgres
                (
                training_table_name,
                training_table_meta,
                'training_instance',
                'instance_selection',
                verbosity
                );        
        END IF;
        
        begin_find_best_time = clock_timestamp();
        
        best_time_cmp = 't';
        
        FOR answer IN 
                    (
                    SELECT * FROM MADLIB_SCHEMA.__find_best_split
                        (
                        feature_dimension, 
                        num_classes, 
                        assigned_nid, 
                        max_id - assigned_nid + 1, 
                        'training_instance',
                        confidence_level,
                        training_table_meta,
                        sp_crit,
                        grow_tree
                        )
                    ) 
                    LOOP
            IF (0 = answer.feature) THEN
                CONTINUE;
            END IF;
            
            -- mark this node id was visited
            selection_visit[answer.node_id - assigned_nid + 1] = 't';
            
            IF (answer.is_cont_feature) THEN
                IF(verbosity > 0) THEN
                    RAISE INFO 'selected feature is continuous';
                    RAISE INFO 'answer:%', answer;  
                END IF;
                
                EXECUTE 'UPDATE tree_internal 
                        SET feature = '||answer.feature||',
                            probability = '|| answer.probability||',
                            maxclass = '||answer.maxclass||',
                            split_gain = '||answer.infogain||',
                            ebp_coeff = '||answer.ebp_coeff||',
                            cat_size = '||answer.total_size|| E',
                            live = 0,
                            is_feature_cont = ''t'',
                            split_value = '|| answer.split_value ||
                         ' WHERE id =' || answer.node_id || ';';
            ELSE
                IF (verbosity > 0) THEN
                    RAISE INFO 'selected feature is discrete';
                    RAISE INFO 'answer:%', answer;       
                END IF;   
                  
                EXECUTE 'UPDATE tree_internal 
                        SET feature = '||answer.feature||',
                            probability = '|| answer.probability||',
                            maxclass = '||answer.maxclass||',
                            split_gain = '||answer.infogain||',
                            ebp_coeff = '||answer.ebp_coeff||',
                            cat_size = '||answer.total_size|| E',
                            live = 0,
                            is_feature_cont = ''f'',
                            split_value = null
                        WHERE id =' || answer.node_id || ';';
            END IF;   
            
            -- no need to grow tree with the attribute 
            -- if comes up the maximum number;
            -- if its percent is lower than minimum split value
            IF (answer.node_id >= max_num_iter) THEN
                max_iter = 0;
                CONTINUE;
            END IF;

            IF (answer.total_size < min_percent_split * total_size) THEN
                CONTINUE;
            END IF;
                        
            -- grow the tree
            EXECUTE 'SELECT gt.tree_location FROM tree_internal gt 
                    WHERE gt.id =' || answer.node_id ||';' 
                    INTO location;
            
            --here insert live determination function 
            IF (answer.live > 0 and answer.is_cont_feature = 'f') THEN 
                IF(verbosity > 0) THEN
                    RAISE INFO 'determine live for discrete';
                END IF;  
                            
                FOR i IN 1..answer.distinct_features LOOP
                    temp_location = location;
                    temp_location[array_upper(temp_location,1)+1] = i;
                    EXECUTE 'INSERT INTO tree_internal (tree_location, feature, probability, 
                        maxclass, split_gain, live, parent_id) 
                        VALUES(ARRAY['                          || 
                            array_to_string(temp_location, ',') ||
                            '], 0, 1, 1, 1, 1, '                || 
                            answer.node_id                      ||
                          ');';
                END LOOP;
                
                SELECT MADLIB_SCHEMA.__format
                    (
                    'UPDATE instance_selection s
                    SET assigned_nid = % + %
                    FROM % t
                    WHERE assigned_nid = % and t.id = s.id;',
                    ARRAY[
                        MADLIB_SCHEMA.__get_feature_name(answer.feature,training_table_meta),
                        MADLIB_SCHEMA.__to_char(select_max_id),
                        training_table_name,
                        MADLIB_SCHEMA.__to_char(answer.node_id)
                    ]
                    ) 
                    INTO curstmt;
                    
                EXECUTE curstmt;
                
                select_max_id = select_max_id + answer.distinct_features;
                
            ELSIF (answer.live > 0 and answer.is_cont_feature = 't') THEN
                IF(verbosity > 0) THEN
                    RAISE INFO 'determine live for continuous';
                END IF;  
                FOR i IN 1..2 LOOP
                    temp_location = location;
                    temp_location[array_upper(temp_location,1)+1] = i;
                    EXECUTE 'INSERT INTO tree_internal (tree_location, feature, probability, 
                        maxclass, split_gain, live, parent_id) 
                        VALUES(ARRAY['                          ||
                            array_to_string(temp_location, ',') ||
                            '], 0, 1, 1, 1, 1, '                || 
                            answer.node_id                      ||
                         ');';
                    
                END LOOP;

                SELECT MADLIB_SCHEMA.__format
                    (
                    'UPDATE instance_selection s
                    SET assigned_nid = (
                                    CASE WHEN (% < %) THEN
                                        2
                                    ELSE
                                        1
                                    END
                                    )
                                    + %
                    FROM % t
                    WHERE assigned_nid = % and t.id = s.id;',
                    ARRAY[
                        MADLIB_SCHEMA.__to_char(answer.split_value),
                        MADLIB_SCHEMA.__get_feature_name(answer.feature, training_table_meta),
                        MADLIB_SCHEMA.__to_char(select_max_id),
                        training_table_name,
                        MADLIB_SCHEMA.__to_char(answer.node_id)
                    ]
                    ) 
                    INTO curstmt;
                    
                EXECUTE curstmt;
                               
                select_max_id = select_max_id + 2;
            ELSE
                -- answer.live = 0
                -- process the min_percent_mode
                IF (total_size * min_percent_mode > answer.total_size) THEN
                    --RAISE INFO '%', 'min_percent_mode';
                    EXECUTE 'DELETE FROM tree_internal WHERE id = ' || answer.node_id || ';';
                END IF;
            END IF;                      
        END LOOP;
        
        -- Remove the nodes which contains no data
        FOR selection_index IN assigned_nid..max_id  LOOP
            IF (NOT selection_visit[selection_index - assigned_nid + 1]) THEN
                IF (verbosity > 0) THEN
                    RAISE NOTICE '%, %', 'unneccesary node!', selection_index;
                END IF;
                
                EXECUTE 'DELETE FROM tree_internal WHERE id = '|| selection_index ||';';
            END IF;
        END LOOP;
               
        IF(verbosity > 0) THEN
            RAISE INFO 'computation time in this level:%',(clock_timestamp() - begin_find_best_time);
        END IF;
        IF (best_time_cmp) THEN
            find_best_time = find_best_time + (clock_timestamp() - begin_find_best_time);
            best_time_cmp = 'f';
        END IF;
    END LOOP;
    
    data_transfer_time =  (clock_timestamp() - begin_data_transfer) - find_best_time;
    
    PERFORM MADLIB_SCHEMA.__generate_final_tree( result_tree_table_name );
    
    IF (confidence_level < 100.0) THEN
       EXECUTE 'SELECT MADLIB_SCHEMA.__ebp_prune_tree(' || quote_literal(result_tree_table_name) || ');';
    END IF;
    
    IF (validation_table_name IS NOT NULL) THEN
       PERFORM MADLIB_SCHEMA.__rep_prune_tree(result_tree_table_name, validation_table_name , num_classes);
    END IF;
    
    EXECUTE 'select count(*) from '||result_tree_table_name||';' into ret.tree_nodes;
    EXECUTE 'select max(array_upper(tree_location,1)) from '||result_tree_table_name||';' into ret.tree_depth;
    IF(verbosity > 0) THEN
        /*
         * We measure the time with the dataset of kddcup1999, which can be found at
         * http://kdd.ics.uci.edu/databases/kddcup99/kddcup99.html.
         * We test the training with that dataset on two machines with two X5570@2.93GHz CPUs
         * and 48GB memory running x86_64 GNU/Linux and GPDB 4.2. 
         * 
         * We use three different configurations, 4 segments, 8 segments and 16 segments.
         * The 16 segments configuration spans over two machines connected with 10GB Ethernet HUB
         * The test results are as follows:
         * 
         * 4 segments results:
         * Data conversion:            5 minutes 43 seconds
         * Find best time:             30 minutes 10 seconds
         * olap query/windows func:    43 minutes 5 seconds
         * Total train:                79 minutes 06 seconds
         * 
         * 8 segments results:
         * Data conversion:            4 minutes 10 seconds
         * Find best time:             19 minutes 14 seconds
         * olap query/windows func:    29 minutes 58 seconds
         * Total train:                53 minutes 40 seconds
    
         * 16 segments results:
         * Data conversion:            2 minutes 24 seconds
         * Find best time:             10 minutes 29 seconds
         * olap query/windows func:    16 minutes 17 seconds
         * Total train:                29 minutes 13 seconds
         */

        RAISE INFO 'total of find best time: %', find_best_time;
        RAISE INFO 'total of olap query/windows func time: %', data_transfer_time;
        RAISE INFO 'total of pruning time: %', 
            (clock_timestamp() - begin_data_transfer -find_best_time - data_transfer_time);
        RAISE INFO 'total of __train_tree time: %', clock_timestamp() - exec_begin;        
    END IF;
    
    ret.cost_time = clock_timestamp() - exec_begin;
    RETURN ret;
END
$$ LANGUAGE PLPGSQL;

/*
 * @brief Train a decision tree model. User must specify all those data with that 
 *        long form function.
 *
 * @param split_criterion_name      This parameter specifies which split criterion 
 *                                  should be used for tree construction and pruning. 
 *                                  The valid values are infogain, gainratio, or gini.
 * @param training_table_name       Name of the table/view with the source data
 * @param result_tree_table_name    The name of the table where the resulting DT will be stored.
 * @param validation_table_name     The validation table used for pruning tree. 
 * @param continuous_feature_names  A comma-separated list of the names of the features whose values are continuous. 
 * @param feature_col_names         A comma-separated list of names of the table columns, each of which defines a feature.
 * @param id_col_name               Name of the column containing id of each point.
 * @param class_col_name            Name of the column containing correct class of each point.
 * @param confidence_level          A statistical confidence interval of the resubstitution error.
 * @param max_num_iter              Max number of branches to follow (e.g. 2000)
 * @param max_tree_depth            Maximum decision tree depth 
 * @param min_percent_mode          Specifies the minimum number of cases required in a child node
 * @param min_percent_split         specifies the minimum number of cases required in a node in order for 
 *                                  a further split to be possible.
 * @param verbosity                 If True (or 1) will run in verbose mode
 *
 * @return Table MADLIB_SCHEMA.tree:
 *  - <tt>id SERIAL</tt> - Tree node id
 *  - <tt>tree_location INT[]</tt>      Set of values that lead to this branch. 
 *                                      0 is the initial point (no value). But this path does not specify which 
 *                                      feature was used for the branching.
 *  - <tt>feature INT</tt>              Which element of the feature vector was used for 
 *                                      branching at this node. Notice that this feature is not used in the current 
 *     <tt>tree_location</tt>           it will be added in the next step.
 *  - <tt>probability FLOAT</tt>        If forced to make a call for a dominant class 
 *                                      at a given point this would be the confidence of the call  
 *                                      (this is only an estimated value).
 *  - <tt>maxclass INTEGER</tt>         If forced to make a call for a dominant class 
 *                                      at a given point this is the selected class.
 *  - <tt>split_gain FLOAT</tt>         Information gain computed using entropy (at this 
 *                                      node), also used to determine termination of the branch.
 *  - <tt>live INT</tt>                 Indication that the branch is still growing. 1 means "live". 
 *                                      Exit value may be 1 if number of branches reached before termination condition is met.
 *  - <tt>cat_size INT</tt>             Number of data point at this node.
 *  - <tt>parent_id INT</tt>            Id of the parent branch.
 *  - <tt>jump INT[]</tt>               Location of children for each feature value. Notice 
 *                                      that assuming that the data is sparse we can have value 0 - representing 
 *                                      no value. Result such as [2:3]={2,3}, should be read: 
 *                                      jump['feature value'+1], so in this case there were no 0-value points for 
 *                                      this feature. For value 1 jump to 2; for value 2 jump to 3;
 *  - <tt>is_feature_cont BOOLEAN</tt>  It specifies whether the selected feature is a continuous feature.
 *  - <tt>split_value FLOAT</tt>        For continuous feature, it specifies the split value. Otherwise, 
 *     it is fixed to 0.
 *
 * @note This function starts an iterative algorithm. It is not an aggregate
 *       function. Source and column names have to be passed as strings (due to
 *       limitations of the SQL syntax).
 */
CREATE OR REPLACE FUNCTION MADLIB_SCHEMA.c45_train
    (
    split_criterion             TEXT,
    training_table_name         TEXT, 
    result_tree_table_name      TEXT,
    validation_table_name       TEXT, 
    continuous_feature_names    TEXT, 
    feature_col_names           TEXT, 
    id_col_name                 TEXT, 
    class_col_name              TEXT, 
    confidence_level            FLOAT,
    how2handle_missing_value    TEXT, 
    max_num_iter                INT, 
    max_tree_depth              INT, 
    min_percent_mode            FLOAT,
    min_percent_split           FLOAT, 
    verbosity                   INT
    ) 
RETURNS MADLIB_SCHEMA.c45_train_result AS $$
DECLARE
    cont_feature_col_names          TEXT[];
    feature_name_array              TEXT[];
    exec_begin                      TIMESTAMP;
    tree_schema_name                TEXT;
    tree_table_name                 TEXT;
    training_encoded_table_name     TEXT;
    training_metatable_name         TEXT;
    h2hmv_routine_id                INT := 1;  
    ret                             MADLIB_SCHEMA.c45_train_result;
BEGIN   
    exec_begin = clock_timestamp();
    
    IF (verbosity < 1) THEN
        -- get rid of the messages whose severity level is lower than 'WARNING'
        SET client_min_messages = WARNING;
    END IF;
    
    PERFORM MADLIB_SCHEMA.__assert
        (
            (split_criterion IS NOT NULL)   AND
            (
             split_criterion = 'infogain'   OR 
             split_criterion = 'gainratio'  OR 
             split_criterion = 'gini'
            ),
            'split_criterion must be infogain, gainratio or gini'
        );
            
    PERFORM MADLIB_SCHEMA.__assert
        (
            training_table_name IS NOT NULL AND
            MADLIB_SCHEMA.__table_exists
                (
                    MADLIB_SCHEMA.__get_schema_name(training_table_name),
                    MADLIB_SCHEMA.__strip_schema_name(training_table_name)
                ),
            'the specified training table doesn''t exist'
        );

    PERFORM MADLIB_SCHEMA.__assert
        (
            MADLIB_SCHEMA.__column_exists
                (
                    MADLIB_SCHEMA.__get_schema_name(training_table_name),
                    MADLIB_SCHEMA.__strip_schema_name(training_table_name),
                    lower(btrim(class_col_name, ' '))
                ),
            'the specified training table must have class column'
        );


    PERFORM MADLIB_SCHEMA.__assert
        (
            validation_table_name IS NULL OR
            MADLIB_SCHEMA.__table_exists
                (
                    MADLIB_SCHEMA.__get_schema_name(validation_table_name),
                    MADLIB_SCHEMA.__strip_schema_name(validation_table_name)
                ),
             'the specified validation table doesn''t exist'
        );

    PERFORM MADLIB_SCHEMA.__assert
            (
                (result_tree_table_name IS NOT NULL) AND
                (
                 NOT MADLIB_SCHEMA.__table_exists
                    (
                        MADLIB_SCHEMA.__get_schema_name(result_tree_table_name),
                        MADLIB_SCHEMA.__strip_schema_name(result_tree_table_name)
                    )
                ),
                'the specified result tree table exists'
            );   

    -- the maximum length of an identifier 63
    -- encoding table name convension:  <tree table schema name>_<tree table name>_ed
    -- data info table name convension: <tree table schema name>_<tree table name>_di
    -- the KV table name convension:    <tree table schema name>_<tree table name>_<####>
    -- therefore, the maximum length of '<tree table schema name>_<tree table name>' is 58
    PERFORM MADLIB_SCHEMA.__assert
        (
            length(
                MADLIB_SCHEMA.__get_schema_name(result_tree_table_name) || 
                '_'                                                     || 
                MADLIB_SCHEMA.__strip_schema_name(result_tree_table_name)) <= 58,
            'the maximum length of ''<tree table schema name>_<tree table name>'' is 58'
        );
                    
    PERFORM MADLIB_SCHEMA.__assert
            (
                id_col_name IS NOT NULL                 AND 
                class_col_name IS NOT NULL              AND
                length(btrim(id_col_name, ' ')) > 0     AND 
                length(btrim(class_col_name, ' ')) > 0, 
                'invalid id column name or class column name'
            );
                                                         
    PERFORM MADLIB_SCHEMA.__assert
            (
                (confidence_level IS NOT NULL)      AND 
                float8ge(confidence_level, 0.001)   AND 
                float8le(confidence_level, 100), 
                'confidence level value must be in range from 0.001 to 100'
            );
            
    PERFORM MADLIB_SCHEMA.__assert
            (
                how2handle_missing_value = 'ignore' OR how2handle_missing_value = 'explicit',
                'how2handle_missing_value must be ignore or explicit!'
            );    

    PERFORM MADLIB_SCHEMA.__assert
            (
                max_num_iter        IS NOT NULL AND
                max_tree_depth      IS NOT NULL AND
                max_num_iter        > 0         AND
                max_tree_depth      > 0,
                'invalid parameters value for max_num_iter, max_tree_depth'
            );

    PERFORM MADLIB_SCHEMA.__assert
            (
                min_percent_mode IS NOT NULL    AND
                float8ge(min_percent_mode, 0)   AND
                float8le(min_percent_mode, 1),
                'min_percent_mode value must be in range from 0 to 1'
            );

    PERFORM MADLIB_SCHEMA.__assert
            (
                min_percent_split IS NOT NULL   AND                
                float8ge(min_percent_split, 0)  AND
                float8le(min_percent_split, 1),                
                'min_percent_split value must be in range from 0 to 1'
            );
            
    PERFORM MADLIB_SCHEMA.__assert
            (
                verbosity IS NOT NULL,                
                'verbosity must be non-null'
            );
                                                   
    IF (how2handle_missing_value = 'ignore') THEN
        h2hmv_routine_id = 1;
    ELSE
        h2hmv_routine_id = 2;
    END IF;
    
    PERFORM MADLIB_SCHEMA.__insert_into_traininginfo
                (
                result_tree_table_name,
                training_table_name,
                null,
                null,
                validation_table_name,
                how2handle_missing_value,
                split_criterion
                );

    cont_feature_col_names = MADLIB_SCHEMA.__csvstr_to_array(continuous_feature_names);
    
    IF ( verbosity > 0 ) THEN
        RAISE INFO 'continuous features:%', cont_feature_col_names;
    END IF;
    
    tree_table_name = MADLIB_SCHEMA.__strip_schema_name(result_tree_table_name);
    tree_schema_name = MADLIB_SCHEMA.__get_schema_name(result_tree_table_name);
    
    IF(verbosity > 0) THEN
        RAISE INFO 'table name after strip schema:%',tree_table_name;
    END IF;
    
    training_encoded_table_name = 'MADLIB_SCHEMA.' || tree_schema_name || '_' ||tree_table_name || '_ed';
    training_metatable_name =  tree_schema_name || '_' || tree_table_name || '_di';
 
    IF(verbosity > 0) THEN
        RAISE INFO 'Before encoding: %', clock_timestamp() - exec_begin;
    END IF; 
        
    PERFORM MADLIB_SCHEMA.__encode_tabular_table
        (
        training_table_name,
        lower(id_col_name),
        MADLIB_SCHEMA.__csvstr_to_array(feature_col_names),
        lower(class_col_name),
        cont_feature_col_names,
        training_encoded_table_name,
        training_metatable_name,
        h2hmv_routine_id,
        verbosity > 0
        );
    
    PERFORM  MADLIB_SCHEMA.__set_encode_and_metatable_name
                ( 
                result_tree_table_name, 
                training_metatable_name,
                training_encoded_table_name
                );
                
    IF(verbosity > 0) THEN
            RAISE INFO 'After encoding: %', clock_timestamp() - exec_begin;
            RAISE INFO 'successfully encode the input table :%',training_encoded_table_name;
    END IF;    

    ret = MADLIB_SCHEMA.__train_tree
            (
            split_criterion ,
            training_encoded_table_name ,
            training_metatable_name,
            result_tree_table_name ,
            validation_table_name , 
            'id', 
            'class', 
            confidence_level,
            max_num_iter , 
            max_tree_depth , 
            min_percent_mode ,
            min_percent_split,
            verbosity
            );

    IF ( verbosity > 0 ) THEN
            RAISE INFO 'Training Total Time: %', clock_timestamp() - exec_begin;
    END IF;
    
    ret.cost_time = clock_timestamp() - exec_begin;
    RETURN ret;
END
$$ LANGUAGE PLPGSQL;

/*
 * @brief Another C45 train algorithm in short form
 *
 * @param the same as the ones accepted by the long form 
 *
 * @return the same as the one returned by the long form
 *
 * @note  
 *      validation_table_name:      NULL 
 *      continuous_feature_names:   NULL
 *      id_col_name Name:           'id'
 *      class_col_name Name:        'class'
 *      confidence_level:           25
 *      max_num_iter:               2000
 *      max_tree_depth:             10 
 *      min_percent_mode:           0.001
 *      min_percent_split:          0.01 
 *      verbosity:                  0
 */
CREATE OR REPLACE FUNCTION MADLIB_SCHEMA.c45_train
    (
    split_criterion         TEXT,
    training_table_name     TEXT, 
    result_tree_table_name  TEXT
    ) 
RETURNS MADLIB_SCHEMA.c45_train_result AS $$
DECLARE
    ret MADLIB_SCHEMA.c45_train_result;
BEGIN   
    ret = MADLIB_SCHEMA.c45_train(
        split_criterion,
        training_table_name, 
        result_tree_table_name,
        null,
        null,       
        null,
        'id',
        'class',
        25,
        'explicit',
        2000,
        10,
        0.001,
        0.01,
        0           
    );
    
    RETURN ret;
END
$$ LANGUAGE PLPGSQL;

/*
 * @brief Another C45 train algorithm in short form
 *
 * @param the same as the ones accepted by the long form 
 *
 * @return the same as the one returned by the long form
 *
 * @note     
 *      max_num_iter:      			2000
 *      max_tree_depth:     		10 
 *      min_percent_mode:   		0.001
 *      min_percent_split:  		0.01 
 *      verbosity:          		0
 */
CREATE OR REPLACE FUNCTION MADLIB_SCHEMA.c45_train
    (
    split_criterion             TEXT,
    training_table_name         TEXT, 
    result_tree_table_name      TEXT,
    validation_table_name       TEXT, 
    continuous_feature_names    TEXT, 
    feature_col_names           TEXT, 
    id_col_name                 TEXT, 
    class_col_name              TEXT, 
    confidence_level            FLOAT,
    how2handle_missing_value    TEXT
    ) 
RETURNS MADLIB_SCHEMA.c45_train_result AS $$
DECLARE
    ret MADLIB_SCHEMA.c45_train_result;
BEGIN   
    ret = MADLIB_SCHEMA.c45_train
            (
            split_criterion,
            training_table_name, 
            result_tree_table_name,
            validation_table_name , 
            continuous_feature_names , 
            feature_col_names , 
            id_col_name , 
            class_col_name , 
            confidence_level,
            how2handle_missing_value,
            2000,
            10,
            0.001,
            0.01,
            0           
            );
    RETURN ret;
END
$$ LANGUAGE PLPGSQL;

/*
 * @brief   Display the trained decision tree model with rules
 *
 * @param   tree_table_name     Name of the table containing the tree's information
 * @param   verbosity           If >= 1 will run in verbose mode
 *
 * @return  The rule representation text for a decision tree.
 *
 */
DROP FUNCTION IF EXISTS MADLIB_SCHEMA.c45_genrule
    (
    tree_table_name TEXT,
    verbosity       INT
    );
CREATE OR REPLACE FUNCTION MADLIB_SCHEMA.c45_genrule
    (
    tree_table_name TEXT,
    verbosity       INT
    ) 
RETURNS SETOF TEXT AS $$
DECLARE
    metatable_name          TEXT;
    classtable_name         TEXT;
    class_column_name       TEXT;
    rec                     RECORD;
    fvalue_stmt             TEXT;
    feature_rule            TEXT;
    curstmt                 TEXT;
    union_stmt              TEXT := NULL;
    exec_begin              TIMESTAMP;
    exec_leaves_rule        INTERVAL;
    exec_internode_rule     INTERVAL;
    exec_union              INTERVAL;    
BEGIN

    IF (verbosity < 1) THEN
        -- get rid of the messages whose severity level is lower than 'WARNING'
        SET client_min_messages = WARNING;
    END IF;
    
    PERFORM MADLIB_SCHEMA.__assert
            (
                (tree_table_name IS NOT NULL) AND
                (
                 MADLIB_SCHEMA.__table_exists
                    (
                        MADLIB_SCHEMA.__get_schema_name(tree_table_name),
                        MADLIB_SCHEMA.__strip_schema_name(tree_table_name)
                    )
                ),
                'the specified tree table doesn''t exists'
            );   
            
    PERFORM MADLIB_SCHEMA.__assert
            (
                verbosity IS NOT NULL,                
                'verbosity must be non-null'
            );              
    
    IF (verbosity > 0 ) THEN     
        exec_begin = clock_timestamp();
        exec_leaves_rule = exec_begin - exec_begin;
        exec_union = exec_leaves_rule;
        exec_internode_rule = exec_leaves_rule;
    END IF;
    
    -- get metatable and classtable name given the tree table name
    metatable_name = MADLIB_SCHEMA.__get_metatable_name(tree_table_name);
    classtable_name = MADLIB_SCHEMA.__get_classtable_name(metatable_name);
    class_column_name = MADLIB_SCHEMA.__get_class_column_name(metatable_name);
    
    EXECUTE 'SELECT id, maxclass, probability, cat_size, jump FROM ' || tree_table_name || ' WHERE id = 1' 
    INTO rec;
    
    -- in case the root node is leaf
    IF (rec.jump IS NULL) THEN
        RETURN NEXT 'All instances will be classified to class ' || 
                     MADLIB_SCHEMA.__get_class_value(rec.maxclass, metatable_name) ||
                     ' [' || (rec.probability * rec.cat_size)::BIGINT || '/' || rec.cat_size || ']'; 
        RETURN;       
    END IF;
    
    -- get the meta info for features in the tree table (as best split)
    SELECT MADLIB_SCHEMA.__format
        (
        'SELECT id, column_name, table_name, is_cont
         FROM 
            MADLIB_SCHEMA.% n1
         WHERE id IN
            (SELECT DISTINCT feature
             FROM %
             WHERE jump IS NOT NULL
            )',
        metatable_name,
        tree_table_name
        )
    INTO curstmt;
    
    -- put all the features' value together using 'union all' 
    FOR rec IN EXECUTE curstmt LOOP
        -- continuous feature will produce two rows
        IF (rec.is_cont) THEN
            SELECT MADLIB_SCHEMA.__format
                (
                'SELECT % as fid, 1 as key, ''% <= ''::TEXT as fname, null::text as fval
                 UNION ALL 
                 SELECT % as fid, 2 as key, ''% > ''::TEXT as fname, null::text as fval',
                ARRAY[
                    MADLIB_SCHEMA.__to_char(rec.id),
                    rec.column_name,
                    MADLIB_SCHEMA.__to_char(rec.id),
                    rec.column_name
                    ]
                )
            INTO fvalue_stmt;
            
        -- discrete feature will produce the number of rows which is the same with distinct values
        ELSE
            SELECT MADLIB_SCHEMA.__format
                (
                'SELECT % as fid, key, ''% = ''::TEXT as fname, MADLIB_SCHEMA.__to_char(%) as fval
                 FROM MADLIB_SCHEMA.%
                 WHERE key IS NOT NULL',
                ARRAY[
                    MADLIB_SCHEMA.__to_char(rec.id),
                    rec.column_name,
                    rec.column_name,
                    rec.table_name
                    ]
                )
            INTO fvalue_stmt;
        END IF;
        
        IF (union_stmt IS NULL) THEN
            union_stmt = fvalue_stmt;
        ELSE
            union_stmt = union_stmt || ' UNION ALL ' || fvalue_stmt;
        END IF;
    END LOOP; 
    
    IF (verbosity > 0 ) THEN     
        exec_union = clock_timestamp() - exec_begin;
        RAISE INFO 'compose feature values statement time:%', exec_union;
        RAISE INFO 'feature info stmt: %', curstmt;
        RAISE INFO 'feature value stmt: %', union_stmt;
    END IF;
    
    -- put the rules for leaves into a temp table
    DROP TABLE IF EXISTS c45_gen_rules_leaves;
    SELECT MADLIB_SCHEMA.__format
        (
        'CREATE TEMP TABLE c45_gen_rules_leaves as
         SELECT 
            id, 
                ''  then class ''                   || 
                MADLIB_SCHEMA.__to_char(class)      || 
                '' [''                              || 
                (probability * cat_size)::BIGINT    || 
                ''/''                               || 
                cat_size                            || 
                '']'' 
            as str,
            array_to_string(tree_location, '''') as location,
            1 as rlid
         FROM 
            (SELECT id, maxclass, tree_location, probability, cat_size
             FROM %
             WHERE jump IS NULL
            ) n1
            LEFT JOIN
            (SELECT % as class, key
             FROM MADLIB_SCHEMA.% 
             WHERE key IS NOT NULL
            ) n2
            ON n1.maxclass = n2.key 
         m4_ifdef(`GREENPLUM',`DISTRIBUTED BY (location)')',
        ARRAY[
            tree_table_name,
            class_column_name,
            classtable_name
            ]
        )
    INTO curstmt;
    
    EXECUTE curstmt;
    
    IF (verbosity > 0 ) THEN     
        exec_leaves_rule = clock_timestamp() - exec_begin;
        RAISE INFO 'create table for leaves'' rules time:%', exec_leaves_rule - exec_union;
        RAISE INFO 'create tablefor leaves stmt: %', curstmt;
    END IF;
    
    DROP TABLE IF EXISTS c45_gen_rules_internode;
    -- put rules of the internal nodes into a table
    SELECT MADLIB_SCHEMA.__format
        (
        'CREATE TEMP TABLE c45_gen_rules_internode AS
        SELECT 
            jump[key + 1] AS id,
            CASE WHEN (id = 1) THEN
                    ''  if '' || fname || COALESCE(MADLIB_SCHEMA.__to_char(split_value), MADLIB_SCHEMA.__to_char(fval), ''NULL'') 
                 ELSE
                    ''     '' || fname || COALESCE(MADLIB_SCHEMA.__to_char(split_value), MADLIB_SCHEMA.__to_char(fval), ''NULL'') 
            END AS str,
            array_to_string(tree_location, '''') || key AS location,
            0  AS rlid                                  
        FROM
            (SELECT id, feature, tree_location, jump, split_value 
             FROM %
             WHERE jump IS NOT NULL
            ) n1
            LEFT JOIN
            (%) n2
            ON n1.feature = n2.fid
        WHERE n1.jump[n2.key + 1] IS NOT NULL 
        m4_ifdef(`GREENPLUM',`DISTRIBUTED BY (location)')',
        tree_table_name,
        union_stmt
        )
    INTO curstmt;    
    EXECUTE curstmt;
   
    IF (verbosity > 0 ) THEN     
        exec_internode_rule = clock_timestamp() - exec_begin;
        RAISE INFO 'create table for internal nodes'' rules time:%', exec_internode_rule - exec_leaves_rule;
        RAISE INFO 'create tablefor internal nodes stmt: %', curstmt;
    END IF;
   
    FOR rec IN EXECUTE '  
                  SELECT t1.id, t1.rlid, t2.location, t1.str 
                  FROM
                    c45_gen_rules_internode t1
                    LEFT JOIN
                    c45_gen_rules_leaves t2 
                    ON position(t1.location in t2.location) = 1 
                  UNION ALL 
                  SELECT id, rlid, location, str 
                  FROM  c45_gen_rules_leaves n 
                  ORDER BY location, rlid, id'
                  LOOP
        RETURN NEXT rec.str;
    END LOOP;
   
    IF (verbosity > 0 ) THEN     
        RAISE INFO 'Total rules generation time:%', clock_timestamp() - exec_begin;
    END IF;
    
    RETURN;
END $$ LANGUAGE PLPGSQL;

/*
 * @brief   Display the trained decision tree model with rules
 *
 * @param   tree_table_name     Name of the table containing the tree's information
 *
 * @return  The rule representation text for a decision tree.
 *
 */
DROP FUNCTION IF EXISTS MADLIB_SCHEMA.c45_genrule
    (
    tree_table_name TEXT
    );
CREATE OR REPLACE FUNCTION MADLIB_SCHEMA.c45_genrule
    (
    tree_table_name TEXT
    ) 
RETURNS SETOF TEXT AS $$
DECLARE 
    str             TEXT;
BEGIN
    -- run in non-verbose mode
    FOR str IN EXECUTE 'SELECT * 
                        FROM MADLIB_SCHEMA.c45_genrule(''' || 
                        tree_table_name || ''', 0)' LOOP
        RETURN NEXT str;
    END LOOP;
   
    RETURN;
END
$$ LANGUAGE PLPGSQL;

/*
 * This is a internal function for displaying one tree node in human readable 
 * format. It is the step function of aggregation named __display_tree_aggr.
 * Parameters:
 *      state:              This variable is used to store the accumulated tree 
 *                          display information.
 *      depth:              The depth of this node.
 *      is_cont:            Whether the feature used to split is continuous
 *      depth:              The depth of current node.
 *      feat_name:          The name of the feature used to split
 *      curr_val:           The value of the splitting feature for this node.
 *      sp_val:             For continuous feature, it specifies the split value. 
 *                          Otherwise, it is of no meaning.
 *      max_prob:           For those elements in this node, the probability that
 *                          an element belongs to the max_class.
 *      max_class:          The class name with the largest number of elements 
 *                          for those elements in this node.
 *      cat_size:           Total count of elements in this node.
 * Return:
 *      It returns the text containing the information of human readable information for tree.
 */
DROP FUNCTION IF EXISTS MADLIB_SCHEMA.__display_node_sfunc
    (
    state       TEXT,
    depth       INT,
    is_cont     BOOLEAN,
    feat_name   TEXT,
    curr_val    TEXT,
    sp_val      FLOAT8,
    max_prob    FLOAT8,
    max_class   TEXT,
    cat_size    INT
    );
CREATE OR REPLACE FUNCTION MADLIB_SCHEMA.__display_node_sfunc
    (
    state       TEXT,
    depth       INT,
    is_cont     BOOLEAN,
    feat_name   TEXT,
    curr_val    TEXT,
    sp_val      FLOAT8,
    max_prob    FLOAT8,
    max_class   TEXT,
    cat_size    INT
    ) 
RETURNS TEXT AS $$ 
DECLARE
    ret                     TEXT := '';
    index                   INT;
BEGIN
    -- We add indentation based on the depth.
    FOR index IN 0..depth LOOP
        ret = ret || '    ';
    END LOOP;
    
    IF (depth > 0) THEN
        ret = ret ||coalesce(feat_name,'null')||': ';
        -- For continuous features, there are two splits.
        -- We will mark curr_val to 1 for '<='. Otherwise, 
        -- we will mark curr_val to 2.
        IF (is_cont) THEN
            IF (curr_val::INT = 1) THEN
                ret = ret || ' <= ';
            ELSE
                ret = ret || ' > ';
            END IF;
            ret = ret||coalesce(sp_val,0)||' ';
        ELSE
            ret = ret||' = '||coalesce(curr_val,'null')||' ';
        END IF;
    ELSE
        ret = ret||'Root Node ';
    END IF;

    ret = ret                               || 
          ' : class('                       ||  
          coalesce(max_class,null)          || 
          ')   num_elements('               || 
          coalesce(cat_size,0)              || 
          ')  predict_prob('                ||
          coalesce(max_prob,0)              ||
          ')';

    ret = ret || E'\n';

    -- If there exists information, append the information
    -- for this node.
    IF (state IS NOT NULL) THEN
        ret = state || ret;
    END IF;
    
    RETURN ret;
END 
$$ LANGUAGE PLPGSQL;


DROP AGGREGATE IF EXISTS MADLIB_SCHEMA.__display_tree_aggr
    (
    INT,        -- depth
    BOOLEAN,    -- is_cont
    TEXT,       -- feature name
    TEXT,       -- curr_val
    FLOAT8,     -- split value
    FLOAT8,     -- max_probability
    TEXT,       -- max_class
    INT         -- cat_size
    ) CASCADE;
CREATE 
<<<<<<< HEAD
m4_ifdef(`__GREENPLUM__', m4_ifdef(`__HAS_ORDERED_AGGREGATES__', `ORDERED'))
=======
m4_ifdef(`GREENPLUM',`m4_ifdef(`GREENPLUM_PRE_41',`  ',`ORDERED')')  
>>>>>>> 05c55c34
AGGREGATE MADLIB_SCHEMA.__display_tree_aggr
    (
    INT,        -- depth
    BOOLEAN,    -- is_cont
    TEXT,       -- feature name
    TEXT,       -- curr_val
    FLOAT8,     -- split value
    FLOAT8,     -- max_probability
    TEXT,       -- max_class
    INT         -- cat_size
    ) 
(
  SFUNC=MADLIB_SCHEMA.__display_node_sfunc,
  STYPE=TEXT
);

/*
 * Display the trained decision tree model with human readable format.
 * It use the recursive algorithm, which is slower than the version with 
 * ordered aggregate.
 * Parameters:
 *      tree_table  Name of the table containing the tree's information
 *      max_depth   The max depth to be displayed. If it is set to null,
 *                  this function will show all levels.
 * Return:
 *      the text representing the tree with human readable format.
 */
DROP FUNCTION IF EXISTS MADLIB_SCHEMA.__c45_display_with_ordered_aggr
    (
    tree_table  TEXT,
    max_depth   INT
    );
CREATE OR REPLACE FUNCTION MADLIB_SCHEMA.__c45_display_with_ordered_aggr
    (
    tree_table  TEXT,
    max_depth   INT
    ) 
RETURNS TEXT AS $$
DECLARE
    metatable_name  TEXT := null;
    curr_stmt       TEXT := null;
    feature_name    TEXT := null;
    table_name      TEXT := null;
    result          TEXT := null;
    result_rec      RECORD;
BEGIN
    PERFORM MADLIB_SCHEMA.__assert
            (
                MADLIB_SCHEMA.__get_schema_name(tree_table),
                MADLIB_SCHEMA.__strip_schema_name(tree_table),
                't'
            );   
            
    metatable_name = MADLIB_SCHEMA.__get_metatable_name( tree_table );
    -- We removed the schema when storing the metatable's name. 
    metatable_name = 'MADLIB_SCHEMA.'||metatable_name;
 
    -- This table is used for tree display.
    -- It is filled with the original information before
    -- encoding to facilitate the display procedure.
    DROP TABLE IF EXISTS auxiliary_tree_display;
    CREATE TEMP TABLE auxiliary_tree_display
    (
        id                      INT,
        tree_location           INT[],
        probability             FLOAT8, 
        maxclass                TEXT,
        cat_size                INT,
        parent_id               INT,
        curr_value              TEXT,
        parent_feature_id       INT,
        is_parent_feature_cont  BOOLEAN,
        parent_split_value      FLOAT8,
        parent_feature_name     TEXT
    ) m4_ifdef(`GREENPLUM',`DISTRIBUTED BY (id)');
    
    -- We made a self join for the tree table. For each node, we get the 
    -- feature information at its parent node so as to display this node. 
    SELECT MADLIB_SCHEMA.__format(
        'INSERT INTO auxiliary_tree_display SELECT m.*, 
        n.column_name as parent_feature_name
        FROM 
        (SELECT t1.id, t1.tree_location,t1.probability,t1.maxclass::TEXT,
            t1.cat_size,t1.parent_id, 
            t1.tree_location[array_upper(t1.tree_location,1)]::TEXT as curr_value, 
            t2.feature as parent_feature_id, t2.is_feature_cont as is_parent_feature_cont, 
            t2.split_value as parent_split_value 
            FROM % t1 LEFT JOIN % t2 on t1.parent_id = t2.id) m 
         LEFT JOIN % n 
            on m.parent_feature_id = n.id;',
        ARRAY[
            tree_table,
            tree_table,
            metatable_name
        ]
        )
    INTO curr_stmt;     
    EXECUTE curr_stmt;

    -- Get the metatable storing the encoding information of class.
    EXECUTE 'SELECT column_name,table_name FROM '||metatable_name||
            ' WHERE column_type=''c'' LIMIT 1;'
            INTO result_rec;
    table_name = 'MADLIB_SCHEMA.'||result_rec.table_name;
    
    IF (table_name IS NOT NULL) THEN
        -- Convert back for the class column.
        SELECT MADLIB_SCHEMA.__format(
            'UPDATE auxiliary_tree_display n 
             SET maxclass = MADLIB_SCHEMA.__to_char(m.%) 
             FROM % m 
             WHERE m.key = n.maxclass::INT
            ',
            ARRAY[
                result_rec.column_name,
                table_name
            ]
            )
        INTO curr_stmt;  
        EXECUTE curr_stmt;
    END IF;

    -- Get the metatables storing the encoding information for discrete features.
    SELECT MADLIB_SCHEMA.__format(
        'SELECT column_name,table_name FROM % 
         WHERE NOT is_cont AND column_type=''f'';',
        ARRAY[
            metatable_name
        ]
        )
    INTO curr_stmt;  
    
    -- Convert back for discrete features.
    FOR result_rec IN EXECUTE (curr_stmt) LOOP
        feature_name = result_rec.column_name;
        table_name = result_rec.table_name;
        table_name = 'MADLIB_SCHEMA.'||table_name;
        SELECT MADLIB_SCHEMA.__format(
            'UPDATE auxiliary_tree_display n 
             SET curr_value = MADLIB_SCHEMA.__to_char(m.%) 
             FROM % m 
             WHERE m.key = n.curr_value::INT 
             AND n.parent_feature_name = %
            ',
            ARRAY[
                feature_name,
                table_name,
                quote_literal(feature_name)
            ]
            )
        INTO curr_stmt;  
        EXECUTE curr_stmt;   
    END LOOP;

    -- Now we already get all the information. Invoke the
    -- aggregation to show the tree.
    -- If we order by tree_location, we can get the sequence 
    -- of depth first traversal.
    curr_stmt = 'SELECT MADLIB_SCHEMA.__display_tree_aggr(
                array_upper(tree_location,1)-1,
                is_parent_feature_cont,
                parent_feature_name,
                curr_value,
                parent_split_value,
                probability,
                maxclass,
                cat_size 
                order by tree_location)
         FROM auxiliary_tree_display';

    IF (max_depth IS NOT NULL) THEN
        curr_stmt = curr_stmt                                   ||
                    ' WHERE array_upper(tree_location,1) - 1 <='  ||
                    max_depth;
    END IF;

    EXECUTE curr_stmt INTO result; 
    RETURN result;
END $$ LANGUAGE PLPGSQL;


/*
 * This is a internal function for displaying the tree in human readable format.
 * It use the depth-first strategy to traverse a tree and print values.
 * Parameters:
 *      tree_table:         The name of the table with information for the 
 *                          trained tree.
 *      id:                 The id of current node. This node and all of its  
 *                          children are displayed.
 *      feature_id:         The id of a feature, which was used to split in the 
 *                          parent of current node.
 *      depth:              The depth of current node.
 *      is_cont:            It specifies whether the feature denoted by 'feature_id'
 *                          is continuous or not.
 *      split_value:        For continuous feature, it specifies the split value. 
 *                          Otherwise, it is of no meaning.
 *      metatable_name:     For tabular format, this table contains the meta data
 *                          to encode the input table.
 *      max_depth:          The max depth to be displayed. If it is set to null,
 *                          this function will show all levels. 
 * Return:
 *      It returns the text containing the information of human readable tree.
 */
DROP FUNCTION IF EXISTS MADLIB_SCHEMA.__display_tree_no_ordered_aggr
    (
    tree_table      TEXT, 
    id              INT, 
    feature_id      INT, 
    depth           INT, 
    is_cont         BOOLEAN, 
    split_value     FLOAT,
    metatable_name  TEXT,
    max_depth       INT
    );
CREATE OR REPLACE FUNCTION MADLIB_SCHEMA.__display_tree_no_ordered_aggr
    (
    tree_table      TEXT, 
    id              INT, 
    feature_id      INT, 
    depth           INT, 
    is_cont         BOOLEAN, 
    split_value     FLOAT,
    metatable_name  TEXT,
    max_depth       INT
    ) 
RETURNS TEXT AS $$ 
DECLARE
    ret                     TEXT := '';
    tree_location           INT[];
    feature                 INT;
    jump                    INT[];
    maxclass                INT;
    cat_size                INT;
    is_feature_cont         BOOLEAN;
    temp_split_value        FLOAT;
    index                   INT;
    curr_value              INT;
    probability             FLOAT;
BEGIN
    IF (id IS NULL OR id <= 0) THEN
        RETURN ret;
    END IF;
    
    EXECUTE 'select tree_location, feature, jump,is_feature_cont, split_value,
        maxclass,cat_size,probability from '
        || tree_table || ' where id =' || id ||';' INTO tree_location, feature,jump, 
        is_feature_cont,temp_split_value,maxclass, cat_size, probability; 

    curr_value = tree_location[array_upper(tree_location,1)];

    FOR index IN 0..depth LOOP
        ret = ret || '    ';
    END LOOP;
    
    IF (id > 1) THEN
        ret = ret ||MADLIB_SCHEMA.__get_feature_name(feature_id,metatable_name)||': ';

        IF (is_cont) THEN
            IF (curr_value = 1) THEN
                ret = ret || ' <= ';
            ELSE
                ret = ret || ' > ';
            END IF;
            ret = ret || split_value;
        ELSE
            ret = ret   || 
                  ' = ' || 
                  MADLIB_SCHEMA.__get_feature_value
                    (
                    feature_id, 
                    curr_value, 
                    metatable_name
                    );
        END IF;
    ELSE
        ret = ret||'Root Node ';
    END IF;

    ret = ret                                                       || 
          ' : class('                                               ||  
          MADLIB_SCHEMA.__get_class_value(maxclass,metatable_name)  || 
          ')   num_elements('                                       || 
          cat_size                                                  || 
          ')  predict_prob('                                        ||
          probability                                               ||
          ')';

    ret = ret || E'\n';
    
    IF (max_depth IS NOT NULL AND 
        depth >= max_depth) THEN
        RETURN ret;
    END IF;

    index = array_lower(jump,1);
    WHILE index <= array_upper(jump,1) LOOP
        ret = ret || MADLIB_SCHEMA.__display_tree_no_ordered_aggr(
                            tree_table, 
                            jump[index], 
                            feature, 
                            depth+1, 
                            is_feature_cont, 
                            temp_split_value, 
                            metatable_name,
                            max_depth);
        index = index +1;
    END LOOP; 

    RETURN ret;
END $$ LANGUAGE PLPGSQL;


/*
 * Display the trained decision tree model with human readable format.
 * It use the recursive algorithm, which is slower than the version with 
 * ordered aggregate.
 * Parameters:
 *      tree_table  Name of the table containing the tree's information
 *      max_depth   The max depth to be displayed. If it is set to null,
 *                  this function will show all levels.
 * Return:
 *      the text representing the tree with human readable format.
 */
DROP FUNCTION IF EXISTS MADLIB_SCHEMA.__c45_display_no_ordered_aggr    
    (
    tree_table  TEXT,
    max_depth   INT
    );
CREATE OR REPLACE FUNCTION MADLIB_SCHEMA.__c45_display_no_ordered_aggr
    (
    tree_table  TEXT,
    max_depth   INT
    ) 
RETURNS TEXT AS $$
DECLARE
    metatable_name  TEXT := null;
    curstmt         TEXT := '';
BEGIN
    PERFORM MADLIB_SCHEMA.__assert
            (
                MADLIB_SCHEMA.__get_schema_name(tree_table),
                MADLIB_SCHEMA.__strip_schema_name(tree_table),
                't'
            );   
            
    metatable_name = MADLIB_SCHEMA.__get_metatable_name( tree_table );
    
    RETURN MADLIB_SCHEMA.__display_tree_no_ordered_aggr(tree_table, 1, 0, 0, 'f', 
        0, metatable_name,max_depth);
END $$ LANGUAGE PLPGSQL;

/*
 * @brief Display the trained decision tree model with human readable format
 *
 * @param tree_table Name of the table containing the tree's information
 * @param max_depth  The max depth to be displayed. If null, this function will show all levels.
 *                    
 * @return the text representing the tree with human readable format.
 *
 */
DROP FUNCTION IF EXISTS MADLIB_SCHEMA.c45_display
    (
    tree_table  TEXT,
    max_depth   INT
    );
CREATE OR REPLACE FUNCTION MADLIB_SCHEMA.c45_display
    (
    tree_table  TEXT,
    max_depth   INT
    ) 
RETURNS TEXT AS $$
DECLARE
BEGIN
    -- get rid of the messages whose severity level is lower than 'WARNING'
    SET client_min_messages = WARNING;
    
    PERFORM MADLIB_SCHEMA.__assert
            (
                (tree_table IS NOT NULL) AND
                (
                 MADLIB_SCHEMA.__table_exists
                    (
                        MADLIB_SCHEMA.__get_schema_name(tree_table),
                        MADLIB_SCHEMA.__strip_schema_name(tree_table)
                    )
                ),
                'the specified tree table doesn''t exists'
            );   

m4_changequote(`>>>', `<<<')
m4_ifdef(>>>__HAS_ORDERED_AGGREGATES__<<<, >>>
    RETURN MADLIB_SCHEMA.__c45_display_with_ordered_aggr(tree_table,max_depth);
<<<, >>>
    RETURN MADLIB_SCHEMA.__c45_display_no_ordered_aggr(tree_table,max_depth);
<<<)
m4_changequote(>>>`<<<, >>>'<<<)
END $$ LANGUAGE PLPGSQL;

/*
 * @brief Display the whole trained decision tree model with human readable format
 *
 * @param tree_table Name of the table containing the tree's information
 *                    
 * @return the text representing the tree with human readable format.
 *
 */
DROP FUNCTION IF EXISTS MADLIB_SCHEMA.c45_display
    (
    tree_table  TEXT
    );
CREATE OR REPLACE FUNCTION MADLIB_SCHEMA.c45_display
    (
    tree_table  TEXT
    ) 
RETURNS TEXT AS $$
DECLARE
BEGIN
    RETURN MADLIB_SCHEMA.c45_display(tree_table,NULL);
END $$ LANGUAGE PLPGSQL;

/*
 *  An internal c45 classification function. It is used to perform
 *  the real classification process.
 *
 *  Parameters:
 *      classification_table_name:  The table containing the classification set.
 *      tree_table_name:            The table containing the final tree.
 *      result_table_name:          The table containing the classification
 *                                  result.
 *      is_result_temp              It specifies whether the result_table should
 *                                  be temporary.
 *      verbosity:                  Whether printing those debug information.
 *  Return:
 *      The caller may need to clean that internal table.
 */
DROP FUNCTION IF EXISTS MADLIB_SCHEMA.__c45_classify_internal
    (
    classification_table_name   TEXT, 
    tree_table_name             TEXT, 
    result_table_name           TEXT, 
    is_result_temp              BOOLEAN,
    verbosity                   BOOLEAN
    );
    
CREATE OR REPLACE FUNCTION MADLIB_SCHEMA.__c45_classify_internal
    (
    classification_table_name   TEXT, 
    tree_table_name             TEXT, 
    result_table_name           TEXT, 
    is_result_temp              BOOLEAN,
    verbosity                   BOOLEAN
    ) 
RETURNS TEXT AS $$
DECLARE
    table_pick              INT := 1;
    remains_to_classify     INT;
    size_finished           INT;
    time_stamp              TIMESTAMP;
    metatable_name          TEXT := '';
    id_col_name             TEXT := 'id';
    curr_level              INT := 1;
    max_level               INT := 0;
    create_text             TEXT := '';
    h2hmv_routine_id        INT := 0;
    curstmt                 TEXT := '';
    encoded_table_name      TEXT := 'c45_classify_internal_edt';
    table_names             TEXT[] = '{classified_instance_ping,classified_instance_pong}';
BEGIN
    time_stamp = clock_timestamp();

    PERFORM MADLIB_SCHEMA.__assert
            (
                (classification_table_name IS NOT NULL) AND
                (
                 MADLIB_SCHEMA.__table_exists
                    (
                        MADLIB_SCHEMA.__get_schema_name(classification_table_name),
                        MADLIB_SCHEMA.__strip_schema_name(classification_table_name)
                    )
                ),
                'the specified classification table doesn''t exists'
            );   

    PERFORM MADLIB_SCHEMA.__assert
            (
                (tree_table_name IS NOT NULL) AND
                (
                 MADLIB_SCHEMA.__table_exists
                    (
                        MADLIB_SCHEMA.__get_schema_name(tree_table_name),
                        MADLIB_SCHEMA.__strip_schema_name(tree_table_name)
                    )
                ),
                'the specified tree table doesn''t exists'
            ); 

    PERFORM MADLIB_SCHEMA.__assert
            (
                (result_table_name IS NOT NULL) AND
                (
                 NOT MADLIB_SCHEMA.__table_exists
                    (
                        MADLIB_SCHEMA.__get_schema_name(result_table_name),
                        MADLIB_SCHEMA.__strip_schema_name(result_table_name)
                    )
                ),
                'the specified result table exists'
            ); 
                                    
    PERFORM MADLIB_SCHEMA.__assert
            (
                verbosity IS NOT NULL,                
                'verbosity must be non-null'
            );    
            
    EXECUTE 'DROP TABLE IF EXISTS ' || encoded_table_name || ' CASCADE';
                                 
    SELECT MADLIB_SCHEMA.__get_metatable_name(tree_table_name) INTO metatable_name;

    SELECT MADLIB_SCHEMA.__get_routine_id(tree_table_name) INTO h2hmv_routine_id;
    
    PERFORM MADLIB_SCHEMA.__encode_tabular_table
        (
            classification_table_name, 
            encoded_table_name, 
            metatable_name, 
            h2hmv_routine_id,
            verbosity
        );
        
    IF ( verbosity ) THEN
        RAISE INFO 'tabular format. id_col_name: %', id_col_name;
    END IF;        
    
    DROP TABLE IF EXISTS classified_instance_ping;
    CREATE TEMP TABLE classified_instance_ping
    (
        id          INT,
        jump        INT,
        class       INT,
        prob        FLOAT,
        parent_id   INT,
        leaf_id     INT
    ) m4_ifdef(`GREENPLUM',`DISTRIBUTED BY (jump)');
    
    DROP TABLE IF EXISTS classified_instance_pong;
    CREATE TEMP TABLE classified_instance_pong
    (
        id          INT,
        jump        INT,
        class       INT,
        prob        FLOAT,
        parent_id   INT,
        leaf_id     INT
    ) m4_ifdef(`GREENPLUM',`DISTRIBUTED BY (jump)');
    
    IF (is_result_temp) THEN
        create_text = 'CREATE TEMP TABLE ';
        EXECUTE 'DROP TABLE IF EXISTS '||result_table_name;
    ELSE
        create_text = 'CREATE TABLE ';
    END IF;
    
    EXECUTE create_text || result_table_name || E'
    (
        id          INT,
        jump        INT,
        class       INT,
        prob        FLOAT,
        parent_id   INT,
        leaf_id     INT
    )m4_ifdef(`GREENPLUM',`DISTRIBUTED BY (id)');';


    EXECUTE 'INSERT INTO classified_instance_ping (id, jump, class, prob) SELECT '
        ||id_col_name||', 1, 0, 0 FROM ' || encoded_table_name || ';';  

    
    EXECUTE 'SELECT max(array_upper(tree_location,1)) FROM '||tree_table_name||';'  INTO max_level;

    IF( max_level is NULL ) THEN
        RAISE EXCEPTION 'tree should not be empty';
    END IF;

    FOR curr_level IN 1..max_level LOOP
        IF(verbosity) THEN  
            RAISE INFO 'new_depth: %', curr_level;
        END IF;

        EXECUTE 'INSERT INTO ' || result_table_name ||' SELECT * FROM '|| 
            table_names[(table_pick) % 2 + 1] ||' WHERE jump = 0;';
        EXECUTE 'TRUNCATE '|| table_names[(table_pick) % 2 + 1] ||';';
        EXECUTE 'SELECT count(id) FROM '||result_table_name||';' INTO size_finished;
        IF(verbosity) THEN  
            RAISE INFO 'size_finished %', size_finished;
        END IF;            
        table_pick = table_pick % 2 + 1; 
        
        EXECUTE 'SELECT count(*) FROM '|| table_names[(table_pick) % 2 + 1] ||';' 
            INTO remains_to_classify;
            
        IF (remains_to_classify = 0) THEN
            IF(verbosity) THEN  
                RAISE INFO 'size_finished: % remains_to_classify: %', 
                    size_finished, remains_to_classify;
            END IF;  
                  
            EXIT;
        END IF;

        SELECT MADLIB_SCHEMA.__format(
            'INSERT INTO %
            SELECT pt.id, 
            CASE WHEN (is_feature_cont) THEN 
                    COALESCE(gt.jump[
                                     CASE WHEN (gt.split_value < farray[gt.feature]) THEN
                                        3
                                     ELSE
                                        2
                                     END
                                    ], 0)
                ELSE 
                    COALESCE(gt.jump[farray[gt.feature] + 1],0) 
                END as newjump,
            gt.maxclass, gt.probability, gt.parent_id, gt.id 
            FROM (
                SELECT t1.id, t1.jump, % as farray  
                FROM % t1 
                LEFT JOIN % t2 
                ON t1.id = t2.id
            ) AS pt,
            (
                SELECT jump, maxclass,feature, probability, parent_id, id, is_feature_cont, split_value
                FROM % 
                WHERE array_upper(tree_location,1) = %
            ) AS gt
            WHERE pt.jump = gt.id;',
            ARRAY[
                table_names[table_pick],
                MADLIB_SCHEMA.__get_feature_name_list(metatable_name),
                table_names[(table_pick) % 2 + 1],
                encoded_table_name,
                tree_table_name,
                MADLIB_SCHEMA.__to_char(curr_level)
            ]
            )
        INTO curstmt;     
        EXECUTE curstmt;
         
    END LOOP;

    EXECUTE 'INSERT INTO '||result_table_name||' SELECT * FROM '|| 
        table_names[table_pick] ||' WHERE jump = 0;';
    EXECUTE 'INSERT INTO '||result_table_name||' SELECT * FROM '|| 
        table_names[table_pick % 2 + 1] ||' WHERE jump = 0;';
    
    IF(verbosity) THEN  
        RAISE INFO 'final classification time:%', clock_timestamp() - time_stamp;
    END IF;
    
    RETURN encoded_table_name;
END
$$ LANGUAGE PLPGSQL;
   
    
/*
 * @brief Classify data points using trained decision tree model
 *
 * @param classification_table_name     Name of the table/view with the source data
 * @param tree_table_name               Name of trained tree
 * @param result_table_name             Name of result table
 * @param verbosity                     If set to 't' will use verbose mode
 *
 * @return Table columns:
 *  - <tt>id INT</tt>       Point id.
 *  - <tt>class INT</tt>    Class prediction. 
 *  - <tt>prob FLOAT</tt>   Probability of the predicted class.
 */
DROP FUNCTION IF EXISTS MADLIB_SCHEMA.c45_classify
    (
    tree_table_name             TEXT, 
    classification_table_name   TEXT, 
    result_table_name           TEXT, 
    verbosity                   BOOLEAN
    );
    
CREATE OR REPLACE FUNCTION MADLIB_SCHEMA.c45_classify
    (
    tree_table_name             TEXT, 
    classification_table_name   TEXT, 
    result_table_name           TEXT, 
    verbosity                   BOOLEAN
    ) 
RETURNS MADLIB_SCHEMA.c45_classify_result AS $$
DECLARE
    encoded_table_name  TEXT := '';
    begin_time          TIMESTAMP;
    ret                 MADLIB_SCHEMA.c45_classify_result;
BEGIN
    IF (NOT verbosity) THEN
        -- get rid of the messages whose severity level is lower than 'WARNING'
        SET client_min_messages = WARNING;
    END IF;
    
    begin_time = clock_timestamp();
    
    SELECT MADLIB_SCHEMA.__c45_classify_internal
        (
        classification_table_name, 
        tree_table_name, 
        result_table_name, 
        'f',
        verbosity
        )  INTO encoded_table_name;
    
    EXECUTE 'ALTER TABLE '||result_table_name||' DROP COLUMN jump;';
    EXECUTE 'ALTER TABLE '||result_table_name||' DROP COLUMN parent_id;';
    EXECUTE 'ALTER TABLE '||result_table_name||' DROP COLUMN leaf_id;';
    EXECUTE 'DROP TABLE IF EXISTS ' || encoded_table_name || ';';
    EXECUTE 'SELECT COUNT(*) FROM ' ||classification_table_name||';' INTO ret.input_set_size;
    
    ret.cost_time = clock_timestamp() - begin_time;
    
    RETURN ret;
END
$$ LANGUAGE PLPGSQL;

/*
 * @brief   Classify the data with no verbosity
 *  
 * @param classification_table_name     Name of the table/view with the source data
 * @param tree_table_name               Name of trained tree
 * @param result_table_name             Name of result table
 *
 * @return Table MADLIB_SCHEMA.classified_points:
 *  - <tt>id INT</tt>       Point id.
 *  - <tt>class INT</tt>    Class prediction. 
 *  - <tt>prob FLOAT</tt>   Probability of the predicted class.
 */
DROP FUNCTION IF EXISTS MADLIB_SCHEMA.c45_classify
    (
    tree_table_name             TEXT, 
    classification_table_name   TEXT, 
    result_table_name           TEXT
    );
CREATE OR REPLACE FUNCTION MADLIB_SCHEMA.c45_classify
    (
    tree_table_name             TEXT, 
    classification_table_name   TEXT, 
    result_table_name           TEXT
    ) 
RETURNS MADLIB_SCHEMA.c45_classify_result AS $$
DECLARE
    ret MADLIB_SCHEMA.c45_classify_result;
BEGIN
    -- get rid of the messages whose severity level is lower than 'WARNING'
    SET client_min_messages = WARNING;
    
	ret = MADLIB_SCHEMA.c45_classify
	       (
	       tree_table_name,
	       classification_table_name, 
	       result_table_name,
	       'f'
	       );
	       
    RETURN ret;
END $$ LANGUAGE PLPGSQL;

/*
 * @brief   Check the accuracy of the decision tree alogrithom 
 * 
 * @param tree_table_name           Name of trained tree
 * @param scoring_table_name        Name of the table/view with the source data
 * @param verbosity                 If set to 't' will use verbose mode 
 * @return The estimated accuracy information.
 */
DROP FUNCTION IF EXISTS MADLIB_SCHEMA.c45_score
    (
    tree_table_name             TEXT, 
    scoring_table_name          TEXT, 
    verbosity                   BOOLEAN
    );
    
CREATE OR REPLACE FUNCTION MADLIB_SCHEMA.c45_score
    (
    tree_table_name             TEXT, 
    scoring_table_name          TEXT, 
    verbosity                   BOOLEAN
    ) 
RETURNS FLOAT AS $$
DECLARE
    result_table_name   TEXT = 'c45_score_table_temp';
    id_col_name         TEXT := 'id';
    class_col_name      TEXT := 'class';
    curstmt             TEXT := '';
    num_of_row          FLOAT := 0.0;
    mis_of_row          FLOAT := 0.0;
    encoded_table_name  TEXT := '';
BEGIN

    IF (NOT verbosity) THEN
        -- get rid of the messages whose severity level is lower than 'WARNING'
        SET client_min_messages = WARNING;
    END IF;
    
    PERFORM MADLIB_SCHEMA.__assert
            (
                (tree_table_name IS NOT NULL) AND
                (
                 MADLIB_SCHEMA.__table_exists
                    (
                        MADLIB_SCHEMA.__get_schema_name(tree_table_name),
                        MADLIB_SCHEMA.__strip_schema_name(tree_table_name)
                    )
                ),
                'the specified tree table doesn''t exists'
            ); 
                
    PERFORM MADLIB_SCHEMA.__assert
        (
            MADLIB_SCHEMA.__column_exists
                (
                    MADLIB_SCHEMA.__get_schema_name(scoring_table_name),
                    MADLIB_SCHEMA.__strip_schema_name(scoring_table_name),
                    MADLIB_SCHEMA.__get_class_column_name(MADLIB_SCHEMA.__get_metatable_name(tree_table_name))
                ),
            'the scoring table must have class column'
        );
            
    result_table_name = MADLIB_SCHEMA.__get_schema_name(tree_table_name) || 
                        MADLIB_SCHEMA.__strip_schema_name(tree_table_name) || 
                        result_table_name;
    
    SELECT MADLIB_SCHEMA.__c45_classify_internal
        (
        scoring_table_name, 
        tree_table_name, 
        result_table_name, 
        't',
        verbosity
        ) 
    INTO encoded_table_name;
    

    SELECT MADLIB_SCHEMA.__format
        (
        'SELECT count(id) FROM %;',
        result_table_name
        ) 
    INTO curstmt;
    
    EXECUTE curstmt INTO num_of_row;
    
    SELECT MADLIB_SCHEMA.__format
        (
        'SELECT count(b.id) FROM % a, % b WHERE a.%=b.id and a.%<>b.class',
        encoded_table_name,
        result_table_name,
        id_col_name,
        class_col_name
        ) 
    INTO curstmt;
     
    EXECUTE curstmt INTO mis_of_row;
     
    EXECUTE 'DROP TABLE IF EXISTS ' || encoded_table_name || ';';
    
    RETURN (num_of_row - mis_of_row) / num_of_row;
    
END;
$$ LANGUAGE PLPGSQL;

/*
 * @brief Cleanup the trained tree table and any relevant tables
 *
 * @param result_tree_table_name Name of the table containing the tree's information
 *
 * @return BOOLEAN value indicating the status of that cleanup operation.
 *
 */
DROP FUNCTION IF EXISTS  MADLIB_SCHEMA.c45_clean
    (
    TEXT
    );
CREATE OR REPLACE FUNCTION MADLIB_SCHEMA.c45_clean
    ( 
    result_tree_table_name TEXT
    ) 
RETURNS BOOLEAN AS $$
DECLARE
    metatable_name TEXT;
BEGIN
    -- get rid of the messages whose severity level is lower than 'WARNING'
    SET client_min_messages = WARNING;
        
    PERFORM MADLIB_SCHEMA.__assert
            (
                (result_tree_table_name IS NOT NULL) AND
                (
                 MADLIB_SCHEMA.__table_exists
                    (
                        MADLIB_SCHEMA.__get_schema_name(result_tree_table_name),
                        MADLIB_SCHEMA.__strip_schema_name(result_tree_table_name)
                    )
                ),
                'the specified tree table doesn''t exists'
            ); 
                                    
                
    IF (MADLIB_SCHEMA.__table_exists('MADLIB_SCHEMA', 'training_info')) THEN
        metatable_name = MADLIB_SCHEMA.__get_metatable_name(result_tree_table_name);
        
        IF( metatable_name IS NOT NULL) THEN
            PERFORM MADLIB_SCHEMA.__drop_metatable(metatable_name);
            EXECUTE 'DROP TABLE IF EXISTS ' || 
                     MADLIB_SCHEMA.__get_encode_table_name(result_tree_table_name) || ';';
        END IF;
        
        EXECUTE 'DROP TABLE IF EXISTS ' || result_tree_table_name;
        PERFORM MADLIB_SCHEMA.__delete_traininginfo(result_tree_table_name);
    ELSE
        EXECUTE 'DROP TABLE IF EXISTS ' || result_tree_table_name;
    END IF;
    
    RETURN 't';    
END
$$ LANGUAGE PLPGSQL;<|MERGE_RESOLUTION|>--- conflicted
+++ resolved
@@ -8,6 +8,22 @@
  */
 
 m4_include(`SQLCommon.m4')
+
+/* Own macro definitions */
+m4_ifelse(
+    m4_eval(
+        m4_ifdef(`__GREENPLUM__', 1, 0) &&
+        __DBMS_VERSION_MAJOR__ * 100 + __DBMS_VERSION_MINOR__ < 401
+    ), 1,
+    `m4_define(`__GREENPLUM_PRE_4_1__')'
+)
+m4_ifelse(
+    m4_eval(
+        m4_ifdef(`__POSTGRESQL__', 1, 0) &&
+        __DBMS_VERSION_MAJOR__ < 9
+    ), 1,
+    `m4_define(`__POSTGRESQL_PRE_9_0__')'
+)
 
 /*
 @about
@@ -323,13 +339,8 @@
     FLOAT8,
     FLOAT8
     ) CASCADE;
-<<<<<<< HEAD
 CREATE
 m4_ifdef(`__GREENPLUM__', m4_ifdef(`__HAS_ORDERED_AGGREGATES__', `ORDERED'))
-=======
-CREATE 
-m4_ifdef(`GREENPLUM',`m4_ifdef(`GREENPLUM_PRE_41',`  ',`ORDERED ')') 
->>>>>>> 05c55c34
 AGGREGATE MADLIB_SCHEMA.__scv_aggr
     (
     INT,
@@ -342,11 +353,7 @@
     ) 
 (
   SFUNC=MADLIB_SCHEMA.__scv_aggr_sfunc,
-<<<<<<< HEAD
   m4_ifdef(`__GREENPLUM__', m4_ifdef(`__HAS_ORDERED_AGGREGATES__', `', ``prefunc=MADLIB_SCHEMA.__scv_aggr_prefunc,''))
-=======
-  m4_ifdef(`GREENPLUM_PRE_41',`prefunc=MADLIB_SCHEMA.__scv_aggr_prefunc,')
->>>>>>> 05c55c34
   FINALFUNC=MADLIB_SCHEMA.__scv_aggr_ffunc,
   STYPE=FLOAT8[],
   initcond = '{0,0,0,0,0,0,0,0,0,0,0,0,0,0}'
@@ -567,53 +574,54 @@
     curstmt             TEXT := '';
     window_func_stmt    TEXT := '';
 BEGIN
-    
-    IF (m4_ifdef(`POSTGRES_PRE_90',`1',`0') = 0) THEN
-        window_func_stmt = 
-                'CASE WHEN (is_cont) THEN 
-                        sum(count) OVER 
-                            (
-                            PARTITION BY assigned_nid,class,fid ORDER BY fval 
-                            ROWS BETWEEN UNBOUNDED PRECEDING AND CURRENT ROW
-                            ) 
-                        ELSE 
-                            count 
-                        END AS le, 
-                CASE WHEN (is_cont) THEN 
-                        sum(count) OVER
-                            ( 
-                            PARTITION BY assigned_nid,class,fid ORDER BY fval 
-                            ROWS BETWEEN 1 FOLLOWING AND  UNBOUNDED FOLLOWING) 
-                        ELSE 
-                            NULL 
-                        END AS gt,';
-    ELSE
+m4_changequote(`>>>', `<<<')
+m4_ifdef(>>>__POSTGRESQL_PRE_9_0__<<<, >>>
     -- old db version does not support starting from 1 following/curr row.
-        window_func_stmt = 
-                'CASE WHEN (is_cont) THEN 
-                        sum(count) OVER 
-                            (
-                            PARTITION BY assigned_nid,class,fid ORDER BY fval 
-                            ROWS BETWEEN UNBOUNDED PRECEDING AND CURRENT ROW
-                            ) 
-                        ELSE 
-                            count 
-                        END AS le, 
-                CASE WHEN (is_cont) THEN 
-                        sum(count) OVER
-                            ( 
-                            PARTITION BY assigned_nid,class,fid ORDER BY fval 
-                            ROWS BETWEEN UNBOUNDED PRECEDING AND  UNBOUNDED FOLLOWING)
-                        -
-                        sum(count) OVER 
-                            (
-                            PARTITION BY assigned_nid,class,fid ORDER BY fval 
-                            ROWS BETWEEN UNBOUNDED PRECEDING AND CURRENT ROW
-                            ) 
-                        ELSE 
-                            NULL 
-                        END AS gt,';
-    END IF;
+    window_func_stmt = 
+            'CASE WHEN (is_cont) THEN 
+                    sum(count) OVER 
+                        (
+                        PARTITION BY assigned_nid,class,fid ORDER BY fval 
+                        ROWS BETWEEN UNBOUNDED PRECEDING AND CURRENT ROW
+                        ) 
+                    ELSE 
+                        count 
+                    END AS le, 
+            CASE WHEN (is_cont) THEN 
+                    sum(count) OVER
+                        ( 
+                        PARTITION BY assigned_nid,class,fid ORDER BY fval 
+                        ROWS BETWEEN UNBOUNDED PRECEDING AND  UNBOUNDED FOLLOWING)
+                    -
+                    sum(count) OVER 
+                        (
+                        PARTITION BY assigned_nid,class,fid ORDER BY fval 
+                        ROWS BETWEEN UNBOUNDED PRECEDING AND CURRENT ROW
+                        ) 
+                    ELSE 
+                        NULL 
+                    END AS gt,';
+<<<, >>>
+    window_func_stmt = 
+            'CASE WHEN (is_cont) THEN 
+                    sum(count) OVER 
+                        (
+                        PARTITION BY assigned_nid,class,fid ORDER BY fval 
+                        ROWS BETWEEN UNBOUNDED PRECEDING AND CURRENT ROW
+                        ) 
+                    ELSE 
+                        count 
+                    END AS le, 
+            CASE WHEN (is_cont) THEN 
+                    sum(count) OVER
+                        ( 
+                        PARTITION BY assigned_nid,class,fid ORDER BY fval 
+                        ROWS BETWEEN 1 FOLLOWING AND  UNBOUNDED FOLLOWING) 
+                    ELSE 
+                        NULL 
+                    END AS gt,';
+<<<)
+m4_changequote(>>>`<<<, >>>'<<<)
 
     SELECT MADLIB_SCHEMA.__format
         (
@@ -872,7 +880,7 @@
          FROM % t1 
          LEFT JOIN % t2 
          ON t1.id = t2.id
-         m4_ifdef(`GREENPLUM',`DISTRIBUTED BY(assigned_nid)')',
+         m4_ifdef(`__GREENPLUM__', `DISTRIBUTED BY(assigned_nid)')',
         ARRAY[
             MADLIB_SCHEMA.__get_feature_name_in_selectstmt(metatable_name),
             input_table_name,
@@ -913,7 +921,7 @@
          FROM training_instace_with_nid
          GROUP BY assigned_nid, class
          )
-         m4_ifdef(`GREENPLUM',`DISTRIBUTED BY(assigned_nid)')',
+         m4_ifdef(`__GREENPLUM__', `DISTRIBUTED BY(assigned_nid)')',
         ARRAY[
             null_stmt,
             null_stmt
@@ -1102,7 +1110,7 @@
     ) 
 (
   SFUNC=MADLIB_SCHEMA.__rep_aggr_class_count_sfunc,
-  m4_ifdef(`GREENPLUM',`prefunc=MADLIB_SCHEMA.__rep_aggr_class_count_prefunc,')
+  m4_ifdef(`__GREENPLUM__', `prefunc=MADLIB_SCHEMA.__rep_aggr_class_count_prefunc,')
   FINALFUNC=MADLIB_SCHEMA.__rep_aggr_class_count_ffunc,
   STYPE=BIGINT[]
 );
@@ -1221,13 +1229,13 @@
     
     EXECUTE curstmt;
     
-<<<<<<< HEAD
 m4_changequote(`>>>', `<<<')
 m4_ifdef(>>>__HAS_ORDERED_AGGREGATES__<<<, >>>
+    -- With ordered aggregate support, we can use this facility.
     SELECT MADLIB_SCHEMA.__format
         (
         'SELECT s1.assigned_nid, 
-            MAX(ARRAY[s1.info_impurity, s1.fid, s1.split_value, s1.class_prob, s1.class_id, s1.total_size]::FLOAT8[]) as info
+            MAX(ARRAY[s1.info_impurity, s1.fid, coalesce(s1.split_value, ''NaN''::FLOAT8), s1.class_prob, s1.class_id, s1.total_size]::FLOAT8[]) as info
         FROM (
             SELECT assigned_nid,fid,split_value,
                 (MADLIB_SCHEMA.__scv_aggr_wrapper(
@@ -1247,97 +1255,41 @@
         MADLIB_SCHEMA.__to_char(sp_criterion),
         table_name
         )
-    INTO curstmt;
+    INTO curstmt;   
 <<<, >>>
     -- Without ordered aggregate support, we use window function as a workaround.
     -- The performance is much worse than ordered aggregate.
     SELECT MADLIB_SCHEMA.__format
         (
         'SELECT s1.assigned_nid, 
-            MAX(ARRAY[s1.info_impurity, s1.fid, s1.split_value, s1.class_prob, s1.class_id, s1.total_size]::FLOAT8[]) as info
+            MAX(ARRAY[s1.info_impurity, s1.fid, coalesce(s1.split_value, ''NaN''::FLOAT8), s1.class_prob, s1.class_id, s1.total_size]::FLOAT8[]) as info
         FROM (
-            SELECT assigned_nid,fid,split_value,
+            SELECT * FROM (
+              SELECT assigned_nid,fid,split_value,
+                row_number() over
+                        (PARTITION BY assigned_nid,fid,split_value 
+                         ORDER BY fval asc,class asc) as row_num,
                 (MADLIB_SCHEMA.__scv_aggr_wrapper(
                     MADLIB_SCHEMA.__scv_aggr
                         (%,fval,class,is_cont,le,gt, total_size) over
                         (PARTITION BY assigned_nid,fid,split_value 
                          ORDER BY fval desc,class desc)
                     )::MADLIB_SCHEMA.__scv_aggr_result).*
-            FROM (
+              FROM (
                 SELECT t1.*, t2.total_size FROM % t1, info_impurity t2
                 WHERE t1.assigned_nid = t2.assigned_nid AND 
                         (t1.fid IS NOT NULL) AND (t1.assigned_nid IS NOT NULL AND t2.assigned_nid IS NOT NULL)
                 ) y 
-            ) s1  
+              ) k where row_num =1 
+            ) s1    
         GROUP BY s1.assigned_nid
         ORDER BY s1.assigned_nid;',
         MADLIB_SCHEMA.__to_char(sp_criterion),
         table_name
         )
-    INTO curstmt;
+    INTO curstmt;   
 <<<)
 m4_changequote(>>>`<<<, >>>'<<<)
-=======
-    IF (MADLIB_SCHEMA.__ordered_aggregate_support()) THEN
-        -- With ordered aggregate support, we can use this facility.
-	    SELECT MADLIB_SCHEMA.__format
-            (
-            'SELECT s1.assigned_nid, 
-                MAX(ARRAY[s1.info_impurity, s1.fid, coalesce(s1.split_value, ''NaN''::FLOAT8), s1.class_prob, s1.class_id, s1.total_size]::FLOAT8[]) as info
-            FROM (
-                SELECT assigned_nid,fid,split_value,
-                    (MADLIB_SCHEMA.__scv_aggr_wrapper(
-                        MADLIB_SCHEMA.__scv_aggr
-                            (%,fval,class,is_cont,le,gt, total_size
-						    ORDER BY fval desc,class desc)
-                        )::MADLIB_SCHEMA.__scv_aggr_result).*
-                FROM (
-                    SELECT t1.*, t2.total_size FROM % t1, info_impurity t2
-                    WHERE t1.assigned_nid = t2.assigned_nid AND 
-                            (t1.fid IS NOT NULL) AND (t1.assigned_nid IS NOT NULL AND t2.assigned_nid IS NOT NULL)
-                    ) y 
-                GROUP BY assigned_nid,fid,split_value 
-                ) s1  
-            GROUP BY s1.assigned_nid
-            ORDER BY s1.assigned_nid;',
-            MADLIB_SCHEMA.__to_char(sp_criterion),
-            table_name
-            )
-        INTO curstmt;   
-    ELSE
-        -- Without ordered aggregate support, we use window function as a workaround.
-        -- The performance is much worse than ordered aggregate.
-	    SELECT MADLIB_SCHEMA.__format
-            (
-            'SELECT s1.assigned_nid, 
-                MAX(ARRAY[s1.info_impurity, s1.fid, coalesce(s1.split_value, ''NaN''::FLOAT8), s1.class_prob, s1.class_id, s1.total_size]::FLOAT8[]) as info
-            FROM (
-                SELECT * FROM (
-                  SELECT assigned_nid,fid,split_value,
-                    row_number() over
-						    (PARTITION BY assigned_nid,fid,split_value 
-                             ORDER BY fval asc,class asc) as row_num,
-                    (MADLIB_SCHEMA.__scv_aggr_wrapper(
-                        MADLIB_SCHEMA.__scv_aggr
-                            (%,fval,class,is_cont,le,gt, total_size) over
-						    (PARTITION BY assigned_nid,fid,split_value 
-                             ORDER BY fval desc,class desc)
-                        )::MADLIB_SCHEMA.__scv_aggr_result).*
-                  FROM (
-                    SELECT t1.*, t2.total_size FROM % t1, info_impurity t2
-                    WHERE t1.assigned_nid = t2.assigned_nid AND 
-                            (t1.fid IS NOT NULL) AND (t1.assigned_nid IS NOT NULL AND t2.assigned_nid IS NOT NULL)
-                    ) y 
-                  ) k where row_num =1 
-                ) s1    
-            GROUP BY s1.assigned_nid
-            ORDER BY s1.assigned_nid;',
-            MADLIB_SCHEMA.__to_char(sp_criterion),
-            table_name
-            )
-        INTO curstmt;   
-    END IF;
->>>>>>> 05c55c34
     
     -- s1.info_impurity[1], s1.fid[2], s1.split_value[3], 
     -- s2.class_prob[4], s2.class_id[5], s1.total_size[6]
@@ -1454,7 +1406,7 @@
     	le             BIGINT,
     	gt             BIGINT,
     	assigned_nid   BIGINT
-	) m4_ifdef(`GREENPLUM',`DISTRIBUTED BY (fid, fval)');
+	) m4_ifdef(`__GREENPLUM__', `DISTRIBUTED BY (fid, fval)');
 	
     DROP TABLE IF EXISTS training_instance_aux CASCADE;
     CREATE TEMP TABLE training_instance_aux
@@ -1465,14 +1417,14 @@
         class           INTEGER,
         count           INTEGER,
         assigned_nid    BIGINT
-    ) m4_ifdef(`GREENPLUM',`DISTRIBUTED BY (fid, fval)');
+    ) m4_ifdef(`__GREENPLUM__', `DISTRIBUTED BY (fid, fval)');
 
     DROP TABLE IF EXISTS info_impurity CASCADE;
     CREATE TEMP TABLE info_impurity
     (
         assigned_nid         BIGINT,
         total_size           BIGINT
-    )m4_ifdef(`GREENPLUM',`DISTRIBUTED BY (assigned_nid)');
+    )m4_ifdef(`__GREENPLUM__', `DISTRIBUTED BY (assigned_nid)');
     
     -- The table below stores the decision tree information just constructed.
     -- It is an internal table, which contains some redundant nodes. 
@@ -1523,7 +1475,7 @@
     	jump            INT[],
         is_feature_cont BOOLEAN,
         split_value     FLOAT
-	) m4_ifdef(`GREENPLUM',`DISTRIBUTED BY (id)');
+	) m4_ifdef(`__GREENPLUM__', `DISTRIBUTED BY (id)');
 
     -- The table below stores the final decision tree information.
     -- It is an the table specified by users. 
@@ -1544,7 +1496,7 @@
     	jump            INT[],
         is_feature_cont BOOLEAN,
         split_value     FLOAT    
-	) m4_ifdef(`GREENPLUM',`DISTRIBUTED BY (id)');';
+	) m4_ifdef(`__GREENPLUM__', `DISTRIBUTED BY (id)');';
 
     -- These two auxiliary internal tables help to
     -- remove redundant tree nodes and move the useful
@@ -1555,7 +1507,7 @@
 		id          INT,
 		new_id      INT,
 		parent_id   INT
-	) m4_ifdef(`GREENPLUM',`DISTRIBUTED BY (id)');
+	) m4_ifdef(`__GREENPLUM__', `DISTRIBUTED BY (id)');
 
 	DROP TABLE IF EXISTS auxiliary_tree_info2 CASCADE;
 	CREATE TEMP TABLE auxiliary_tree_info2
@@ -1563,7 +1515,7 @@
 		id          INT,
 		new_id      INT,
 		parent_id   INT
-	) m4_ifdef(`GREENPLUM',`DISTRIBUTED BY (id)');
+	) m4_ifdef(`__GREENPLUM__', `DISTRIBUTED BY (id)');
 
 END 
 $$ LANGUAGE PLPGSQL;
@@ -1647,10 +1599,12 @@
     -- after encoding in classification, class_col_name is fixed to class
     class_col_name  = 'class';
 
-    IF (m4_ifdef(`GREENPLUM_PRE_41', `1', `0') = 1) THEN
-        EXECUTE 'DROP TABLE IF EXISTS c45_rep_pong CASCADE';
-        EXECUTE 'CREATE TEMP TABLE c45_rep_pong AS SELECT * FROM ' || classify_result || ' LIMIT 0 DISTRIBUTED BY(id)';
-    END IF;
+m4_changequote(`>>>', `<<<')
+m4_ifdef(>>>__GREENPLUM_PRE_4_1__<<<, >>>
+    EXECUTE 'DROP TABLE IF EXISTS c45_rep_pong CASCADE';
+    EXECUTE 'CREATE TEMP TABLE c45_rep_pong AS SELECT * FROM ' || classify_result || ' LIMIT 0 DISTRIBUTED BY(id)';
+<<<)
+m4_changequote(>>>`<<<, >>>'<<<)
     
     LOOP
         DROP TABLE IF EXISTS selected_parent_ids_rep;
@@ -1658,7 +1612,7 @@
         (
             parent_id BIGINT,
             maxclass  INT
-        ) m4_ifdef(`GREENPLUM',`DISTRIBUTED BY (parent_id)');
+        ) m4_ifdef(`__GREENPLUM__', `DISTRIBUTED BY (parent_id)');
        
         SELECT MADLIB_SCHEMA.__format
             (
@@ -1703,46 +1657,48 @@
             EXIT;
         END IF;
 
+m4_changequote(`>>>', `<<<')
+m4_ifdef(`__GREENPLUM_PRE_4_1__', >>>
         -- for GPDB4.0, update operation can't distribute data across segments
         -- we use two tables to update the data
-        IF (m4_ifdef(`GREENPLUM_PRE_41', `1', `0') = 1) THEN
-            IF (classify_result = 'c45_rep_pong') THEN
-                temp_text = cf_table_name;
-            ELSE
-                temp_text =  'c45_rep_pong';
-            END IF;
-            
-            EXECUTE 'TRUNCATE ' ||  temp_text;
-            SELECT MADLIB_SCHEMA.__format
-                (
-                'INSERT INTO %(id, class, parent_id, leaf_id)
-                 SELECT m.id,  t.maxclass, t.parent_id, t.id
-                 FROM % m, % t
+        IF (classify_result = 'c45_rep_pong') THEN
+            temp_text = cf_table_name;
+        ELSE
+            temp_text =  'c45_rep_pong';
+        END IF;
+        
+        EXECUTE 'TRUNCATE ' ||  temp_text;
+        SELECT MADLIB_SCHEMA.__format
+            (
+            'INSERT INTO %(id, class, parent_id, leaf_id)
+             SELECT m.id,  t.maxclass, t.parent_id, t.id
+             FROM % m, % t
+             WHERE t.id IN (SELECT parent_id FROM selected_parent_ids_rep) AND
+             m.parent_id = t.id',
+            ARRAY[
+                temp_text,
+                classify_result,
+                tree_table_name
+            ]
+            )
+        INTO curstmt;
+        
+        EXECUTE curstmt;
+        
+        classify_result = temp_text;
+<<<, >>>
+        SELECT MADLIB_SCHEMA.__format
+            (
+                'UPDATE % m set class = t.maxclass, parent_id = t.parent_id,leaf_id = t.id  FROM % t
                  WHERE t.id IN (SELECT parent_id FROM selected_parent_ids_rep) AND
-                 m.parent_id = t.id',
-                ARRAY[
-                    temp_text,
-                    classify_result,
-                    tree_table_name
-                ]
-                )
-            INTO curstmt;
-            
-            EXECUTE curstmt;
-            
-            classify_result = temp_text;
-        ELSE
-            SELECT MADLIB_SCHEMA.__format
-                (
-                    'UPDATE % m set class = t.maxclass, parent_id = t.parent_id,leaf_id = t.id  FROM % t
-                     WHERE t.id IN (SELECT parent_id FROM selected_parent_ids_rep) AND
-                     m.parent_id=t.id',
-                    classify_result,
-                    tree_table_name
-                )
-            INTO curstmt;
-            EXECUTE curstmt;        
-        END IF;
+                 m.parent_id=t.id',
+                classify_result,
+                tree_table_name
+            )
+        INTO curstmt;
+        EXECUTE curstmt;        
+<<<)
+m4_changequote(>>>`<<<, >>>'<<<)
             
         SELECT MADLIB_SCHEMA.__format
             (
@@ -1819,7 +1775,7 @@
 BEGIN
     LOOP
         DROP TABLE IF EXISTS selected_parent_ids_ebp;
-        CREATE TEMP TABLE selected_parent_ids_ebp(parent_id BIGINT) m4_ifdef(`GREENPLUM',`DISTRIBUTED BY(parent_id)');
+        CREATE TEMP TABLE selected_parent_ids_ebp(parent_id BIGINT) m4_ifdef(`__GREENPLUM__', `DISTRIBUTED BY(parent_id)');
         
         SELECT MADLIB_SCHEMA.__format
             (
@@ -2032,7 +1988,7 @@
     EXECUTE 'DROP TABLE IF EXISTS instance_selection CASCADE';
     EXECUTE 'CREATE TEMP TABLE instance_selection AS SELECT id, 1::BIGINT as assigned_nid FROM ' || 
 	     training_table_name || 
-            ' m4_ifdef(`GREENPLUM',`DISTRIBUTED BY (id)')';
+            ' m4_ifdef(`__GREENPLUM__', `DISTRIBUTED BY (id)')';
     
     EXECUTE 'CREATE INDEX instance_selection_selection_index ON instance_selection (assigned_nid)';
 
@@ -2082,25 +2038,27 @@
         
         select_max_id = max_id;
         
-        IF (m4_ifdef(`GREENPLUM',`1',`0') = 1) THEN
-            PERFORM MADLIB_SCHEMA.__generate_training_instance_greenplum
-                (
-                training_table_name,
-                training_table_meta,
-                'training_instance',
-                'instance_selection',
-                verbosity
-                );        
-        ELSE
-            PERFORM MADLIB_SCHEMA.__generate_training_instance_postgres
-                (
-                training_table_name,
-                training_table_meta,
-                'training_instance',
-                'instance_selection',
-                verbosity
-                );        
-        END IF;
+m4_changequote(`>>>', `<<<')
+m4_ifdef(>>>__GREENPLUM__<<<, >>>
+        PERFORM MADLIB_SCHEMA.__generate_training_instance_greenplum
+            (
+            training_table_name,
+            training_table_meta,
+            'training_instance',
+            'instance_selection',
+            verbosity
+            );
+<<<, >>>
+        PERFORM MADLIB_SCHEMA.__generate_training_instance_postgres
+            (
+            training_table_name,
+            training_table_meta,
+            'training_instance',
+            'instance_selection',
+            verbosity
+            );
+<<<)
+m4_changequote(>>>`<<<, >>>'<<<)
         
         begin_find_best_time = clock_timestamp();
         
@@ -2932,7 +2890,7 @@
              WHERE key IS NOT NULL
             ) n2
             ON n1.maxclass = n2.key 
-         m4_ifdef(`GREENPLUM',`DISTRIBUTED BY (location)')',
+         m4_ifdef(`__GREENPLUM__', `DISTRIBUTED BY (location)')',
         ARRAY[
             tree_table_name,
             class_column_name,
@@ -2972,7 +2930,7 @@
             (%) n2
             ON n1.feature = n2.fid
         WHERE n1.jump[n2.key + 1] IS NOT NULL 
-        m4_ifdef(`GREENPLUM',`DISTRIBUTED BY (location)')',
+        m4_ifdef(`GREENPLUM', `DISTRIBUTED BY (location)')',
         tree_table_name,
         union_stmt
         )
@@ -3146,11 +3104,7 @@
     INT         -- cat_size
     ) CASCADE;
 CREATE 
-<<<<<<< HEAD
 m4_ifdef(`__GREENPLUM__', m4_ifdef(`__HAS_ORDERED_AGGREGATES__', `ORDERED'))
-=======
-m4_ifdef(`GREENPLUM',`m4_ifdef(`GREENPLUM_PRE_41',`  ',`ORDERED')')  
->>>>>>> 05c55c34
 AGGREGATE MADLIB_SCHEMA.__display_tree_aggr
     (
     INT,        -- depth
@@ -3225,7 +3179,7 @@
         is_parent_feature_cont  BOOLEAN,
         parent_split_value      FLOAT8,
         parent_feature_name     TEXT
-    ) m4_ifdef(`GREENPLUM',`DISTRIBUTED BY (id)');
+    ) m4_ifdef(`__GREENPLUM__', `DISTRIBUTED BY (id)');
     
     -- We made a self join for the tree table. For each node, we get the 
     -- feature information at its parent node so as to display this node. 
@@ -3694,7 +3648,7 @@
         prob        FLOAT,
         parent_id   INT,
         leaf_id     INT
-    ) m4_ifdef(`GREENPLUM',`DISTRIBUTED BY (jump)');
+    ) m4_ifdef(`__GREENPLUM__', `DISTRIBUTED BY (jump)');
     
     DROP TABLE IF EXISTS classified_instance_pong;
     CREATE TEMP TABLE classified_instance_pong
@@ -3705,7 +3659,7 @@
         prob        FLOAT,
         parent_id   INT,
         leaf_id     INT
-    ) m4_ifdef(`GREENPLUM',`DISTRIBUTED BY (jump)');
+    ) m4_ifdef(`__GREENPLUM__', `DISTRIBUTED BY (jump)');
     
     IF (is_result_temp) THEN
         create_text = 'CREATE TEMP TABLE ';
@@ -3722,7 +3676,7 @@
         prob        FLOAT,
         parent_id   INT,
         leaf_id     INT
-    )m4_ifdef(`GREENPLUM',`DISTRIBUTED BY (id)');';
+    )m4_ifdef(`__GREENPLUM__', `DISTRIBUTED BY (id)');';
 
 
     EXECUTE 'INSERT INTO classified_instance_ping (id, jump, class, prob) SELECT '
