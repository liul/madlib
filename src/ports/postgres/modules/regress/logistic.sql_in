/* ----------------------------------------------------------------------- *//** 
 *
 * @file logistic.sql_in
 *
 * @brief SQL functions for logistic regression
 * @date January 2011
 *
 * @sa For a brief introduction to logistic regression, see the
 *     module description \ref grp_logreg.
 *
 *//* ----------------------------------------------------------------------- */

m4_include(`SQLCommon.m4')

/**
@addtogroup grp_logreg

@about

(Binomial) Logistic regression refers to a stochastic model in which the
conditional mean of the dependent dichotomous variable (usually denoted
\f$ Y \in \{ 0,1 \} \f$) is the logistic function of an affine function of the
vector of independent variables (usually denoted \f$ \boldsymbol x \f$). That
is,
\f[
    E[Y \mid \boldsymbol x] = \sigma(\boldsymbol c^T \boldsymbol x)
\f]
<<<<<<< HEAD
where:
- $Y$ is the dependent variable
- \f$\boldsymbol c^T X\f$ is the linear predictor
- \f$g(x) = \ln\left( \frac{x}{1-x} \right)\f$ is the link function, with
  inverse \f$\sigma(x) := g^{-1}(x) = \frac{1}{1 + \exp(-x)} \f$

For each training data point \f$i\f$, we have a vector of
features \f$x_i\f$ and an observed class \f$y_i\f$. For ease of notation, let \f$Z\f$ be a
dependent random variable such that \f$Z = -1\f$ if \f$Y = 0\f$ and \f$Z = 1\f$ if \f$Y = 1\f$,
i.e., \f$Z := 2(Y - \frac 12)\f$. By definition,
\f$P[Z = z_i | X = x_i] = \sigma(z_i \cdot \boldsymbol c^T x_i)\f$.

Since logistic regression predicts probabilities, we can do maximum-likelihood
fitting: That is, we want the vector of regression coefficients
\f$\boldsymbol c\f$ to maximize
=======
for some unknown vector of coefficients \f$ \boldsymbol c \f$ and where
\f$ \sigma(x) = \frac{1}{1 + \exp(-x)} \f$ is the logistic function. Logistic
regression finds the vector of coefficients \f$ \boldsymbol c \f$ that maximizes
the likelihood of the observations.

Let
- \f$ \boldsymbol y \in \{ 0,1 \}^n \f$ denote the vector of observed dependent
  variables, with \f$ n \f$ rows, containing the observed values of the
  dependent variable,
- \f$ X \in \mathbf R^{n \times k} \f$ denote the design matrix with \f$ k \f$
  columns and \f$ n \f$ rows, containing all observed vectors of independent
  variables \f$ \boldsymbol x_i \f$ as rows.

By definition,
>>>>>>> f8606358
\f[
    P[Y = y_i | \boldsymbol x_i]
    =   \sigma((-1)^{y_i} \cdot \boldsymbol c^T \boldsymbol x_i)
    \,.
\f]
Maximizing the likelihood
\f$ \prod_{i=1}^n \Pr(Y = y_i \mid \boldsymbol x_i) \f$
is equivalent to maximizing the log-likelihood
\f$ \sum_{i=1}^n \log \Pr(Y = y_i \mid \boldsymbol x_i) \f$, which simplifies to
\f[
    l(\boldsymbol c) =
        -\sum_{i=1}^n \log(1 + \exp((-1)^{y_i}
            \cdot \boldsymbol c^T \boldsymbol x_i))
    \,.
\f]
The Hessian of this objective is \f$ H = -X^T A X \f$ where
\f$ A = \text{diag}(a_1, \dots, a_n) \f$ is the diagonal matrix with
\f$
    a_i = \sigma(\boldsymbol c^T \boldsymbol x)
          \cdot
          \sigma(-\boldsymbol c^T \boldsymbol x)
    \,.
\f$
Since \f$ H \f$ is non-positive definite, \f$ l(\boldsymbol c) \f$ is convex.
There are many techniques for solving convex optimization problems. Currently,
logistic regression in MADlib can use one of two algorithms:
- Iteratively Reweighted Least Squares
- A conjugate-gradient approach, also known as Fletcher-Reeves method in the
  literature, where we use the Hestenes-Stiefel rule for calculating the step
  size.

<<<<<<< HEAD
@usage

- <strong>Syntax</strong>

<tt>MADlib.logregr(<em>'sourceName','dependentVariable','independentVariables',[optional] numIterations,[optional] 'optimizer',[optional] precision</em>)</tt>

- <strong>Input</strong>

The training data is expected to be of the following form:\n
<tt>{TABLE|VIEW} <em>sourceName</em> ([...] <em>dependentVariable</em>
BOOLEAN, <em>independentVariables</em> DOUBLE PRECISION[], [...])</tt>

- <strong>Output</strong>

The output is a custom type <em>logregr_result</em> with the following fields:
- <em>coef</em>: The estimated coefficients \f$\boldsymbol c\f$ of type float[].
- <em>logl_ikelihood</em>: The maximized log-likelihood \f$l(\boldsymbol c)\f$ of type float.
- <em>std_err</em>: The standard error of the fit for each coefficient of type float[].
- <em>z_stat</em>: The Z-score, which is computed as \f$Z_{score}=\frac{coef}{stderr}\f$ for each coef.
- <em>p_values</em>: The p-value of the significance of fit for each coef based on the Z-score. A low p-value suggests that the null hypothesis (i.e. the coef is actually 0) should be rejected.
- <em>odd_ratio</em>: An estimate of the conditional odds ratio: \f$OddsRatio=exp(coef)\f$ for each coef.

- <strong>Notes</strong>

In order to model an intercept, set one coordinate in the <tt>independentVariables</tt> array to 1.

The last three arguments are optional and can be omitted, in which case
   default values will be used. See logistic.sql_in.  
   
=======
We estimate the standard error for coefficient \f$ i \f$ as
\f[
    \mathit{se}(c_i) = \left( (X^T A X)^{-1} \right)_{ii}
    \,.
\f]
The Wald z-statistic is
\f[
    z_i = \frac{c_i}{\mathit{se}(c_i)}
    \,.
\f]

The Wald \f$ p \f$-value for coefficient \f$ i \f$ gives the probability (under
the assumptions inherent in the Wald test) that the null hypothesis
(\f$ c_i = 0 \f$) is false, i.e., the probability that \f$ c_i \f$ differs
significantly from 0. Letting \f$ F \f$ denote the cumulative density
function of a standard normal distribution, the Wald \f$ p \f$-value for
coefficient \f$ i \f$ is therefore
\f[
    p_i = \Pr(|Z| \geq |z_i|) = 2 \cdot (1 - F( |z_i| ))
\f]
where \f$ Z \f$ is a standard normally distributed random variable.

The odds ratio for coefficient \f$ i \f$ is estimated as \f$ \exp(c_i) \f$.


@input

The training data is expected to be of the following form:\n
<pre>{TABLE|VIEW} <em>sourceName</em> (
    ...
    <em>dependentVariable</em> BOOLEAN,
    <em>independentVariables</em> FLOAT8[],
    ...
)</pre>

@usage
- Get vector of coefficients \f$ \boldsymbol c \f$ and all diagnostic
  statistics:\n
  <pre>SELECT * FROM \ref logregr('<em>sourceName</em>', '<em>dependentVariable</em>', '<em>independentVariables</em>');</pre>
  .
  Output:
  <pre>coef | log_likelihood | std_err | z_stats | p_values | odd_ratios
-----+----------------+---------+---------+----------+-----------
                               ...
(1 row)</pre>
- Get vector of coefficients \f$ \boldsymbol c \f$:\n
  <pre>SELECT (\ref logregr('<em>sourceName</em>', '<em>dependentVariable</em>', '<em>independentVariables</em>')).coef;</pre>
- Get array of coefficients \f$ \boldsymbol c \f$, log-likelihood of
  determination \f$ l(\boldsymbol c) \f$, and array of p-values \f$ \boldsymbol p \f$:
  <pre>SELECT coef, log_likelihood, p_values
FROM \ref logregr('<em>sourceName</em>', '<em>dependentVariable</em>', '<em>independentVariables</em>');</pre>

>>>>>>> f8606358
@examp

@verbatim 
# SELECT * FROM data;
                     r1                      | val 
---------------------------------------------+-----
 {1,-0.537208849564195,0.0507612079381943}   | t
 {1,-1.83960389345884,0.0875045731663704}    | t
 {1,-4.28730633109808,0.839790890924633}     | t
 {1,2.4249863717705,0.499282206874341}       | t
 {1,-4.41880372352898,0.883616517763585}     | t
 {1,4.16272420901805,0.598018785007298}      | t
[...]

<<<<<<< HEAD
# SELECT * FROM madlib.logregr('data','val','r1',100,'irls',0.001); 
=======
# SELECT * FROM madlib.logregr('data', 'val', 'r1', 100, 'irls', 0.001); 
>>>>>>> f8606358
 
                          coef                          |  log_likelihood   |                         std_err                          |                        z_stats                        |                           p_values                            |                      odd_ratios                      
--------------------------------------------------------+-------------------+----------------------------------------------------------+-------------------------------------------------------+---------------------------------------------------------------+------------------------------------------------------
 {4.93532185789865,0.469393180445221,0.432089528467682} | -173.514819452336 | {0.407205759965291,0.0881607217787946,0.591853189786052} | {12.1199706465825,5.32428921830951,0.730062008492135} | {8.27887853333452e-34,1.01348545192981e-07,0.465352282469966} | {139.117911525733,1.59902357997671,1.54047302517705}
(1 row)
 
@endverbatim

@sa File logistic.sql_in (documenting the SQL functions)

@internal
@sa Namespace logistic (documenting the driver/outer loop implemented in
    Python), Classes
    \ref madlib::modules::regress::LogisticRegressionIRLS "LogisticRegressionIRLS"
    and
    \ref madlib::modules::regress::LogisticRegressionCG "LogisticRegressionCG"
    documenting the implementation in C++
@endinternal

@literature

A somewhat random selection of nice write-ups, with valuable pointers into
further literature:

<dl class="literature">
    <dt>[1]</dt>
    <dd>
    Cosma Shalizi: Statistics 36-350: Data Mining, Lecture Notes, 18 November
    2009, http://www.stat.cmu.edu/~cshalizi/350/lectures/26/lecture-26.pdf
    </dd>
    
    <dt>[2]</dt>
    <dd>
    Thomas P. Minka: A comparison of numerical optimizers for logistic
    regression, 2003 (revised Mar 26, 2007),
    http://research.microsoft.com/en-us/um/people/minka/papers/logreg/minka-logreg.pdf
    </dd>
    
    <dt>[3]</dt>
    <dd>
    Paul Komarek, Andrew W. Moore: Making Logistic Regression A Core Data Mining
    Tool With TR-IRLS, IEEE International Conference on Data Mining 2005,
    pp. 685-688, http://komarix.org/ac/papers/tr-irls.short.pdf
    </dd>
</dl>
*/

DROP TYPE IF EXISTS MADLIB_SCHEMA.logregr_result;
CREATE TYPE MADLIB_SCHEMA.logregr_result AS (
    coef DOUBLE PRECISION[],
    log_likelihood DOUBLE PRECISION,
    std_err DOUBLE PRECISION[],
    z_stats DOUBLE PRECISION[],
    p_values DOUBLE PRECISION[],
    odd_ratios DOUBLE PRECISION[]
);

CREATE OR REPLACE FUNCTION MADLIB_SCHEMA.logregr_cg_step_transition(
    DOUBLE PRECISION[],
    BOOLEAN,
    DOUBLE PRECISION[],
    DOUBLE PRECISION[])
RETURNS DOUBLE PRECISION[]
AS 'MODULE_PATHNAME'
LANGUAGE C IMMUTABLE;

CREATE OR REPLACE FUNCTION MADLIB_SCHEMA.logregr_irls_step_transition(
    DOUBLE PRECISION[],
    BOOLEAN,
    DOUBLE PRECISION[],
    DOUBLE PRECISION[])
RETURNS DOUBLE PRECISION[]
AS 'MODULE_PATHNAME'
LANGUAGE C IMMUTABLE;

CREATE OR REPLACE FUNCTION MADLIB_SCHEMA.logregr_cg_step_merge_states(
    state1 DOUBLE PRECISION[],
    state2 DOUBLE PRECISION[])
RETURNS DOUBLE PRECISION[]
AS 'MODULE_PATHNAME'
LANGUAGE C IMMUTABLE STRICT;

CREATE OR REPLACE FUNCTION MADLIB_SCHEMA.logregr_irls_step_merge_states(
    state1 DOUBLE PRECISION[],
    state2 DOUBLE PRECISION[])
RETURNS DOUBLE PRECISION[]
AS 'MODULE_PATHNAME'
LANGUAGE C IMMUTABLE STRICT;

CREATE OR REPLACE FUNCTION MADLIB_SCHEMA.logregr_cg_step_final(
    state DOUBLE PRECISION[])
RETURNS DOUBLE PRECISION[]
AS 'MODULE_PATHNAME'
LANGUAGE C IMMUTABLE STRICT;

CREATE OR REPLACE FUNCTION MADLIB_SCHEMA.logregr_irls_step_final(
    state DOUBLE PRECISION[])
RETURNS DOUBLE PRECISION[]
AS 'MODULE_PATHNAME'
LANGUAGE C IMMUTABLE STRICT;

DROP AGGREGATE IF EXISTS MADLIB_SCHEMA.logreg_cg_step(
    /*+ y */ BOOLEAN,
    /*+ x */ DOUBLE PRECISION[],
    /*+ previous_state" */ DOUBLE PRECISION[]);

/**
 * @internal
 * @brief Perform one iteration of the conjugate-gradient method for computing
 *        logistic regression
 */
CREATE AGGREGATE MADLIB_SCHEMA.logregr_cg_step(
    /*+ y */ BOOLEAN,
    /*+ x */ DOUBLE PRECISION[],
    /*+ previous_state */ DOUBLE PRECISION[]) (
    
    STYPE=DOUBLE PRECISION[],
    SFUNC=MADLIB_SCHEMA.logregr_cg_step_transition,
    PREFUNC=MADLIB_SCHEMA.logregr_cg_step_merge_states,
    FINALFUNC=MADLIB_SCHEMA.logregr_cg_step_final,
	INITCOND='{0,0,0,0,0,0}'
);

DROP AGGREGATE IF EXISTS MADLIB_SCHEMA.logreg_irls_step(
    /*+ y */ BOOLEAN,
    /*+ x */ DOUBLE PRECISION[],
    /*+ previous_state */ DOUBLE PRECISION[]);

/**
 * @internal
 * @brief Perform one iteration of the iteratively-reweighted-least-squares
 *        method for computing linear regression
 */
CREATE AGGREGATE MADLIB_SCHEMA.logregr_irls_step(
    /*+ y */ BOOLEAN,
    /*+ x */ DOUBLE PRECISION[],
    /*+ previous_state */ DOUBLE PRECISION[]) (
    
    STYPE=DOUBLE PRECISION[],
    SFUNC=MADLIB_SCHEMA.logregr_irls_step_transition,
    PREFUNC=MADLIB_SCHEMA.logregr_irls_step_merge_states,
    FINALFUNC=MADLIB_SCHEMA.logregr_irls_step_final,
	INITCOND='{0,0,0}'
);

CREATE OR REPLACE FUNCTION MADLIB_SCHEMA.internal_logregr_cg_step_distance(
    /*+ state1 */ DOUBLE PRECISION[],
    /*+ state2 */ DOUBLE PRECISION[])
RETURNS DOUBLE PRECISION AS
'MODULE_PATHNAME'
LANGUAGE c IMMUTABLE STRICT;

CREATE OR REPLACE FUNCTION MADLIB_SCHEMA.internal_logregr_cg_result(
    /*+ state */ DOUBLE PRECISION[])
RETURNS MADLIB_SCHEMA.logregr_result AS
'MODULE_PATHNAME'
LANGUAGE c IMMUTABLE STRICT;

CREATE OR REPLACE FUNCTION MADLIB_SCHEMA.internal_logregr_irls_step_distance(
    /*+ state1 */ DOUBLE PRECISION[],
    /*+ state2 */ DOUBLE PRECISION[])
RETURNS DOUBLE PRECISION AS
'MODULE_PATHNAME'
LANGUAGE c IMMUTABLE STRICT;

CREATE OR REPLACE FUNCTION MADLIB_SCHEMA.internal_logregr_irls_result(
    /*+ state */ DOUBLE PRECISION[])
RETURNS MADLIB_SCHEMA.logregr_result AS
'MODULE_PATHNAME'
LANGUAGE c IMMUTABLE STRICT;


-- begin functions for logistic-regression coefficients
-- We only need to document the last one (unfortunately, in Greenplum we have to
-- use function overloading instead of default arguments).
CREATE FUNCTION MADLIB_SCHEMA.compute_logregr(
    "source" VARCHAR,
    "depColumn" VARCHAR,
    "indepColumn" VARCHAR,
    "numIterations" INTEGER /*+ DEFAULT 20 */,
    "optimizer" VARCHAR /*+ DEFAULT 'irls' */,
    "precision" DOUBLE PRECISION /*+ DEFAULT 0.0001 */)
RETURNS INTEGER
AS $$PythonFunction(regress, logistic, compute_logregr)$$
LANGUAGE plpythonu VOLATILE;

/**
 * @brief Compute logistic-regression coefficients and diagnostic statistics
 *
 * To include an intercept in the model, set one coordinate in the
 * <tt>independentVariables</tt> array to 1.
 * 
 * @param source Name of the source relation containing the training data
 * @param depColumn Name of the dependent column (of type BOOLEAN)
 * @param indepColumn Name of the independent column (of type DOUBLE
 *        PRECISION[])
 * @param numIterations The maximum number of iterations
 * @param optimizer The optimizer to use (either
 *        <tt>'irls'</tt>/<tt>'newton'</tt> for iteratively reweighted least
 *        squares or <tt>'cg'</tt> for conjugent gradient)
 * @param precision The difference between log-likelihood values in successive
 *        iterations that should indicate convergence, or 0 indicating that
 *        log-likelihood values should be ignored
 *
 * @return A composite value:
 *  - <tt>coef FLOAT8[]</tt> - Array of coefficients, \f$ \boldsymbol c \f$
 *  - <tt>log_likelihood FLOAT8</tt> - Log-likelihood \f$ l(\boldsymbol c) \f$
 *  - <tt>std_err FLOAT8[]</tt> - Array of standard errors,
 *    \f$ \mathit{se}(c_1), \dots, \mathit{se}(c_k) \f$
 *  - <tt>z_stats FLOAT8[]</tt> - Array of Wald z-statistics, \f$ \boldsymbol z \f$
 *  - <tt>p_values FLOAT8[]</tt> - Array of Wald p-values, \f$ \boldsymbol p \f$
 *  - <tt>odds_ratios FLOAT8[]</tt>: Array of odds ratios,
 *    \f$ \mathit{odds}(c_1), \dots, \mathit{odds}(c_k) \f$
 *
 * @usage
 *  - Get vector of coefficients \f$ \boldsymbol c \f$ and all diagnostic
 *    statistics:\n
 *    <pre>SELECT * FROM logregr('<em>sourceName</em>', '<em>dependentVariable</em>', '<em>independentVariables</em>');</pre>
 *  - Get vector of coefficients \f$ \boldsymbol c \f$:\n
 *    <pre>SELECT (logregr('<em>sourceName</em>', '<em>dependentVariable</em>', '<em>independentVariables</em>')).coef;</pre>
 *  - Get array of coefficients \f$ \boldsymbol c \f$, log-likelihood of
 *    determination \f$ l(\boldsymbol c) \f$, and array of p-values \f$ \boldsymbol p \f$:
 *    <pre>SELECT coef, log_likelihood, p_values
 *FROM logregr('<em>sourceName</em>', '<em>dependentVariable</em>', '<em>independentVariables</em>');</pre>
 *
 * @note This function starts an iterative algorithm. It is not an aggregate
 *       function. Source and column names have to be passed as strings (due to
 *       limitations of the SQL syntax).
 *
 * @internal
 * @sa This function is a wrapper for logistic::compute_logregr(), which
 *     sets the default values.
 */
CREATE FUNCTION MADLIB_SCHEMA.logregr(
    "source" VARCHAR,
    "depColumn" VARCHAR,
    "indepColumn" VARCHAR,
    "numIterations" INTEGER /*+ DEFAULT 20 */,
    "optimizer" VARCHAR /*+ DEFAULT 'irls' */,
    "precision" DOUBLE PRECISION /*+ DEFAULT 0.0001 */)
RETURNS MADLIB_SCHEMA.logregr_result AS $$
DECLARE
    theIteration INTEGER;
    fnName VARCHAR;
    theResult MADLIB_SCHEMA.logregr_result;
BEGIN
    theIteration := (
        SELECT MADLIB_SCHEMA.compute_logregr($1, $2, $3, $4, $5, $6)
    );
    -- Because of Greenplum bug MPP-10050, we have to use dynamic SQL (using
    -- EXECUTE) in the following
    -- Because of Greenplum bug MPP-6731, we have to hide the tuple-returning
    -- function in a subquery
    IF optimizer = 'irls' OR optimizer = 'newton' THEN
        fnName := 'internal_logregr_irls_result';
    ELSE
        fnName := 'internal_logregr_cg_result';
    END IF;
    EXECUTE
        $sql$
        SELECT (result).*
        FROM (
            SELECT
                MADLIB_SCHEMA.$sql$ || fnName || $sql$(state) AS result
                FROM _madlib_iterative_alg
                WHERE iteration = $sql$ || theIteration || $sql$
            ) subq
        $sql$
        INTO theResult;
    RETURN theResult;
END;
$$ LANGUAGE plpgsql VOLATILE;

CREATE FUNCTION MADLIB_SCHEMA.logregr(
    "source" VARCHAR,
    "depColumn" VARCHAR,
    "indepColumn" VARCHAR)
RETURNS MADLIB_SCHEMA.logregr_result AS
$$SELECT MADLIB_SCHEMA.logregr($1, $2, $3, 20, 'irls', 0.0001);$$
LANGUAGE sql VOLATILE;

CREATE FUNCTION MADLIB_SCHEMA.logregr(
    "source" VARCHAR,
    "depColumn" VARCHAR,
    "indepColumn" VARCHAR,
    "numIterations" INTEGER)
RETURNS MADLIB_SCHEMA.logregr_result AS
$$SELECT MADLIB_SCHEMA.logregr($1, $2, $3, $4, 'irls', 0.0001);$$
LANGUAGE sql VOLATILE;

CREATE FUNCTION MADLIB_SCHEMA.logregr(
    "source" VARCHAR,
    "depColumn" VARCHAR,
    "indepColumn" VARCHAR,
    "numIterations" INTEGER,
    "optimizer" VARCHAR)
RETURNS MADLIB_SCHEMA.logregr_result AS
$$SELECT MADLIB_SCHEMA.logregr($1, $2, $3, $4, $5, 0.0001);$$
LANGUAGE sql VOLATILE;<|MERGE_RESOLUTION|>--- conflicted
+++ resolved
@@ -25,23 +25,6 @@
 \f[
     E[Y \mid \boldsymbol x] = \sigma(\boldsymbol c^T \boldsymbol x)
 \f]
-<<<<<<< HEAD
-where:
-- $Y$ is the dependent variable
-- \f$\boldsymbol c^T X\f$ is the linear predictor
-- \f$g(x) = \ln\left( \frac{x}{1-x} \right)\f$ is the link function, with
-  inverse \f$\sigma(x) := g^{-1}(x) = \frac{1}{1 + \exp(-x)} \f$
-
-For each training data point \f$i\f$, we have a vector of
-features \f$x_i\f$ and an observed class \f$y_i\f$. For ease of notation, let \f$Z\f$ be a
-dependent random variable such that \f$Z = -1\f$ if \f$Y = 0\f$ and \f$Z = 1\f$ if \f$Y = 1\f$,
-i.e., \f$Z := 2(Y - \frac 12)\f$. By definition,
-\f$P[Z = z_i | X = x_i] = \sigma(z_i \cdot \boldsymbol c^T x_i)\f$.
-
-Since logistic regression predicts probabilities, we can do maximum-likelihood
-fitting: That is, we want the vector of regression coefficients
-\f$\boldsymbol c\f$ to maximize
-=======
 for some unknown vector of coefficients \f$ \boldsymbol c \f$ and where
 \f$ \sigma(x) = \frac{1}{1 + \exp(-x)} \f$ is the logistic function. Logistic
 regression finds the vector of coefficients \f$ \boldsymbol c \f$ that maximizes
@@ -56,7 +39,6 @@
   variables \f$ \boldsymbol x_i \f$ as rows.
 
 By definition,
->>>>>>> f8606358
 \f[
     P[Y = y_i | \boldsymbol x_i]
     =   \sigma((-1)^{y_i} \cdot \boldsymbol c^T \boldsymbol x_i)
@@ -88,37 +70,6 @@
   literature, where we use the Hestenes-Stiefel rule for calculating the step
   size.
 
-<<<<<<< HEAD
-@usage
-
-- <strong>Syntax</strong>
-
-<tt>MADlib.logregr(<em>'sourceName','dependentVariable','independentVariables',[optional] numIterations,[optional] 'optimizer',[optional] precision</em>)</tt>
-
-- <strong>Input</strong>
-
-The training data is expected to be of the following form:\n
-<tt>{TABLE|VIEW} <em>sourceName</em> ([...] <em>dependentVariable</em>
-BOOLEAN, <em>independentVariables</em> DOUBLE PRECISION[], [...])</tt>
-
-- <strong>Output</strong>
-
-The output is a custom type <em>logregr_result</em> with the following fields:
-- <em>coef</em>: The estimated coefficients \f$\boldsymbol c\f$ of type float[].
-- <em>logl_ikelihood</em>: The maximized log-likelihood \f$l(\boldsymbol c)\f$ of type float.
-- <em>std_err</em>: The standard error of the fit for each coefficient of type float[].
-- <em>z_stat</em>: The Z-score, which is computed as \f$Z_{score}=\frac{coef}{stderr}\f$ for each coef.
-- <em>p_values</em>: The p-value of the significance of fit for each coef based on the Z-score. A low p-value suggests that the null hypothesis (i.e. the coef is actually 0) should be rejected.
-- <em>odd_ratio</em>: An estimate of the conditional odds ratio: \f$OddsRatio=exp(coef)\f$ for each coef.
-
-- <strong>Notes</strong>
-
-In order to model an intercept, set one coordinate in the <tt>independentVariables</tt> array to 1.
-
-The last three arguments are optional and can be omitted, in which case
-   default values will be used. See logistic.sql_in.  
-   
-=======
 We estimate the standard error for coefficient \f$ i \f$ as
 \f[
     \mathit{se}(c_i) = \left( (X^T A X)^{-1} \right)_{ii}
@@ -171,7 +122,6 @@
   <pre>SELECT coef, log_likelihood, p_values
 FROM \ref logregr('<em>sourceName</em>', '<em>dependentVariable</em>', '<em>independentVariables</em>');</pre>
 
->>>>>>> f8606358
 @examp
 
 @verbatim 
@@ -186,11 +136,7 @@
  {1,4.16272420901805,0.598018785007298}      | t
 [...]
 
-<<<<<<< HEAD
-# SELECT * FROM madlib.logregr('data','val','r1',100,'irls',0.001); 
-=======
 # SELECT * FROM madlib.logregr('data', 'val', 'r1', 100, 'irls', 0.001); 
->>>>>>> f8606358
  
                           coef                          |  log_likelihood   |                         std_err                          |                        z_stats                        |                           p_values                            |                      odd_ratios                      
 --------------------------------------------------------+-------------------+----------------------------------------------------------+-------------------------------------------------------+---------------------------------------------------------------+------------------------------------------------------
